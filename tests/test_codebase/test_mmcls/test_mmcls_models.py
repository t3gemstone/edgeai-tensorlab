# Copyright (c) OpenMMLab. All rights reserved.
import numpy as np
import pytest
import torch
from mmengine import Config

from mmdeploy.codebase import import_codebase
from mmdeploy.core.rewriters.rewriter_manager import RewriterContext
from mmdeploy.utils import Backend, Codebase
from mmdeploy.utils.test import WrapModel, check_backend, get_rewrite_outputs

try:
    import_codebase(Codebase.MMCLS)
except ImportError:
    pytest.skip(f'{Codebase.MMCLS} is not installed.', allow_module_level=True)

input = torch.rand(1)


def get_invertedresidual_model():
    from mmcls.models.backbones.shufflenet_v2 import InvertedResidual
    model = InvertedResidual(16, 16)

    model.requires_grad_(False)
    return model


def get_vit_model():
    from mmcls.models.classifiers.image import ImageClassifier
    model = ImageClassifier(
        backbone={
            'type':
            'VisionTransformer',
            'arch':
            'b',
            'img_size':
            384,
            'patch_size':
            32,
            'drop_rate':
            0.1,
            'init_cfg': [{
                'type': 'Kaiming',
                'layer': 'Conv2d',
                'mode': 'fan_in',
                'nonlinearity': 'linear'
            }]
        },
        head={
            'type': 'VisionTransformerClsHead',
            'num_classes': 1000,
            'in_channels': 768,
            'loss': {
                'type': 'CrossEntropyLoss',
                'loss_weight': 1.0
            },
            'topk': (1, 5)
        },
    )
    model.requires_grad_(False)

    return model


def test_baseclassifier_forward():
    from mmcls.models.classifiers import ImageClassifier

    from mmdeploy.codebase.mmcls import models  # noqa

    class DummyClassifier(ImageClassifier):

        def __init__(self, backbone):
            super().__init__(backbone=backbone)

        def extract_feat(self, batch_inputs: torch.Tensor):
            return batch_inputs

<<<<<<< HEAD
        def head(self, x):
            return x
=======
        def simple_test(self, img, tmp=None, **kwargs):
            return 'simple_test'
>>>>>>> ea7706cb

        def predict(self, x, data_samples):
            return x

    backbone_cfg = dict(
        type='ResNet',
        depth=18,
        num_stages=4,
        out_indices=(3, ),
        style='pytorch')
    model = DummyClassifier(backbone_cfg).eval()

    model_output = model(input, None, mode='predict')

    with RewriterContext({}):
        backend_output = model(input)

    assert model_output == input
    assert backend_output == input


@pytest.mark.parametrize(
    'backend_type',
    [Backend.ONNXRUNTIME, Backend.TENSORRT, Backend.NCNN, Backend.OPENVINO])
def test_shufflenetv2_backbone__forward(backend_type: Backend):

    check_backend(backend_type, True)
    model = get_invertedresidual_model()
    model.cpu().eval()
    if backend_type.value == 'tensorrt':
        deploy_cfg = Config(
            dict(
                backend_config=dict(
                    type=backend_type.value,
                    model_inputs=[
                        dict(
                            input_shapes=dict(
                                input=dict(
                                    min_shape=[1, 16, 28, 28],
                                    opt_shape=[1, 16, 28, 28],
                                    max_shape=[1, 16, 28, 28])))
                    ]),
                onnx_config=dict(
                    input_shape=[28, 28], output_names=['output']),
                codebase_config=dict(type='mmcls', task='Classification')))
    else:
        deploy_cfg = Config(
            dict(
                backend_config=dict(type=backend_type.value),
                onnx_config=dict(input_shape=None, output_names=['output']),
                codebase_config=dict(type='mmcls', task='Classification')))

    imgs = torch.rand((1, 16, 28, 28))
    model_outputs = model.forward(imgs)
    wrapped_model = WrapModel(model, 'forward')
    rewrite_inputs = {'x': imgs}
    rewrite_outputs, is_backend_output = get_rewrite_outputs(
        wrapped_model=wrapped_model,
        model_inputs=rewrite_inputs,
        deploy_cfg=deploy_cfg)

    if isinstance(rewrite_outputs, dict):
        rewrite_outputs = rewrite_outputs['output']
    for model_output, rewrite_output in zip(model_outputs, rewrite_outputs):
        model_output = model_output.cpu().numpy()
        if isinstance(rewrite_output, torch.Tensor):
            rewrite_output = rewrite_output.cpu().numpy()
        assert np.allclose(
            model_output, rewrite_output, rtol=1e-03, atol=1e-05)


@pytest.mark.parametrize('backend_type', [Backend.NCNN])
def test_vision_transformer_backbone__forward(backend_type: Backend):

    from mmcls.structures import ClsDataSample

    from mmdeploy.core import patch_model
    import_codebase(Codebase.MMCLS)
    check_backend(backend_type, True)
    model = get_vit_model()
    model.eval()

    deploy_cfg = Config(
        dict(
            backend_config=dict(type=backend_type.value),
            onnx_config=dict(input_shape=None, output_names=['output']),
            codebase_config=dict(type='mmcls', task='Classification')))

    imgs = torch.rand((1, 3, 384, 384))
    data_sample = ClsDataSample(
        metainfo=dict(
            scale_factor=(1, 1),
            ori_shape=imgs.shape[2:],
            img_shape=imgs.shape[2:]))
    model = patch_model(
        model, {}, backend=backend_type.value, data_samples=[data_sample])
    model_outputs = model.forward(imgs)
    wrapped_model = WrapModel(model, 'forward')
    rewrite_inputs = {'batch_inputs': imgs}
    rewrite_outputs, is_backend_output = get_rewrite_outputs(
        wrapped_model=wrapped_model,
        model_inputs=rewrite_inputs,
        deploy_cfg=deploy_cfg)

    if isinstance(rewrite_outputs, dict):
        rewrite_outputs = rewrite_outputs['output']
    for model_output, rewrite_output in zip(model_outputs, rewrite_outputs):
        if isinstance(rewrite_output, torch.Tensor):
            rewrite_output = rewrite_output.cpu().numpy()
        assert np.allclose(
            model_output.reshape(-1),
            rewrite_output.reshape(-1),
            rtol=1e-03,
            atol=1e-02)


@pytest.mark.parametrize(
    'backend_type',
    [Backend.ONNXRUNTIME, Backend.TENSORRT, Backend.NCNN, Backend.OPENVINO])
@pytest.mark.parametrize('inputs',
                         [torch.rand(1, 3, 5, 5), (torch.rand(1, 3, 7, 7))])
def test_gap__forward(backend_type: Backend, inputs: list):
    check_backend(backend_type, False)

    from mmcls.models.necks import GlobalAveragePooling
    model = GlobalAveragePooling(dim=2)
    is_input_tensor = isinstance(inputs, torch.Tensor)
    if not is_input_tensor:
        assert len(inputs) == 1, 'only test one input'
    input_shape = inputs.shape if is_input_tensor else inputs[0].shape

    model.cpu().eval()
    if backend_type.value == 'tensorrt':
        deploy_cfg = Config(
            dict(
                backend_config=dict(
                    type=backend_type.value,
                    model_inputs=[
                        dict(
                            input_shapes=dict(
                                input=dict(
                                    min_shape=input_shape,
                                    opt_shape=input_shape,
                                    max_shape=input_shape)))
                    ]),
                onnx_config=dict(output_names=['output']),
                codebase_config=dict(type='mmcls', task='Classification')))
    else:
        deploy_cfg = Config(
            dict(
                backend_config=dict(type=backend_type.value),
                onnx_config=dict(input_shape=None, output_names=['output']),
                codebase_config=dict(type='mmcls', task='Classification')))

    inputs = torch.rand(input_shape)
    model_outputs = model(inputs)
    wrapped_model = WrapModel(model, 'forward')
    rewrite_inputs = {'inputs': inputs if is_input_tensor else inputs[0]}
    rewrite_outputs, is_backend_output = get_rewrite_outputs(
        wrapped_model=wrapped_model,
        model_inputs=rewrite_inputs,
        deploy_cfg=deploy_cfg)

    if isinstance(rewrite_outputs, dict):
        rewrite_outputs = rewrite_outputs['output']
    for model_output, rewrite_output in zip(model_outputs, rewrite_outputs):
        model_output = model_output.cpu().numpy()
        if isinstance(rewrite_output, torch.Tensor):
            rewrite_output = rewrite_output.cpu().numpy()
        assert np.allclose(
            model_output, rewrite_output, rtol=1e-03, atol=1e-05)


@pytest.mark.skipif(
    reason='Only support GPU test', condition=not torch.cuda.is_available())
@pytest.mark.parametrize('backend_type', [(Backend.TENSORRT)])
def test_shift_windows_msa_cls(backend_type: Backend):
    check_backend(backend_type)
    from mmcls.models.utils import ShiftWindowMSA
    model = ShiftWindowMSA(96, 3, 7)
    model.cuda().eval()
    output_names = ['output']

    deploy_cfg = mmcv.Config(
        dict(
            backend_config=dict(
                type=backend_type.value,
                model_inputs=[
                    dict(
                        input_shapes=dict(
                            query=dict(
                                min_shape=[1, 60800, 96],
                                opt_shape=[1, 60800, 96],
                                max_shape=[1, 60800, 96])))
                ]),
            onnx_config=dict(
                input_shape=None,
                input_names=['query'],
                output_names=output_names)))

    query = torch.randn([1, 60800, 96]).cuda()
    hw_shape = (torch.tensor(200), torch.tensor(304))

    wrapped_model = WrapModel(model, 'forward')
    rewrite_inputs = {'query': query, 'hw_shape': hw_shape}
    _ = get_rewrite_outputs(
        wrapped_model=wrapped_model,
        model_inputs=rewrite_inputs,
        deploy_cfg=deploy_cfg,
        run_with_backend=False)<|MERGE_RESOLUTION|>--- conflicted
+++ resolved
@@ -75,13 +75,8 @@
         def extract_feat(self, batch_inputs: torch.Tensor):
             return batch_inputs
 
-<<<<<<< HEAD
         def head(self, x):
             return x
-=======
-        def simple_test(self, img, tmp=None, **kwargs):
-            return 'simple_test'
->>>>>>> ea7706cb
 
         def predict(self, x, data_samples):
             return x
@@ -265,7 +260,7 @@
     model.cuda().eval()
     output_names = ['output']
 
-    deploy_cfg = mmcv.Config(
+    deploy_cfg = Config(
         dict(
             backend_config=dict(
                 type=backend_type.value,
