globals:
  codebase_dir: ../mmdetection
  checkpoint_force_download: False
  images:
    input_img: &input_img ../mmdetection/demo/demo.jpg
    test_img: &test_img ./tests/data/tiger.jpeg
  metric_info: &metric_info
    box AP: # named after metafile.Results.Metrics
      metric_key: coco/bbox_mAP # eval OrderedDict key name
      tolerance: 0.2 # metric ±n%
      multi_value: 100
    mask AP:
      metric_key: coco/segm_mAP
      tolerance: 1 # metric ±n%
      multi_value: 100
    PQ:
      metric_key: '?'
      tolerance: 0.1 # metric ±n%
  convert_image: &convert_image
    input_img: *input_img
    test_img: *test_img
  backend_test: &default_backend_test True
  sdk:
    sdk_static: &sdk_static configs/mmdet/detection/detection_sdk_static.py
    sdk_dynamic: &sdk_dynamic configs/mmdet/detection/detection_sdk_dynamic.py
#    sdk_seg_static: &sdk_seg_static configs/mmdet/instance-seg/instance-seg_sdk_static.py
    sdk_seg_dynamic: &sdk_seg_dynamic configs/mmdet/instance-seg/instance-seg_sdk_dynamic.py

onnxruntime:
  pipeline_ort_static_fp32: &pipeline_ort_static_fp32
    convert_image: *convert_image
    backend_test: False
    deploy_config: configs/mmdet/detection/detection_onnxruntime_static.py

  pipeline_ort_dynamic_fp32: &pipeline_ort_dynamic_fp32
    convert_image: *convert_image
    backend_test: False
    deploy_config: configs/mmdet/detection/detection_onnxruntime_dynamic.py

  pipeline_seg_ort_static_fp32: &pipeline_seg_ort_static_fp32
    convert_image: *convert_image
    backend_test: False
    deploy_config: configs/mmdet/instance-seg/instance-seg_onnxruntime_static.py

  pipeline_seg_ort_dynamic_fp32: &pipeline_seg_ort_dynamic_fp32
    convert_image: *convert_image
    backend_test: False
    deploy_config: configs/mmdet/instance-seg/instance-seg_onnxruntime_dynamic.py

tensorrt:
  pipeline_trt_static_fp32: &pipeline_trt_static_fp32
    convert_image: *convert_image
    backend_test: False
    deploy_config: configs/mmdet/detection/detection_tensorrt_static-800x1344.py

  pipeline_trt_static_fp16: &pipeline_trt_static_fp16
    convert_image: *convert_image
    backend_test: False
    deploy_config: configs/mmdet/detection/detection_tensorrt-fp16_static-800x1344.py

  pipeline_trt_static_int8: &pipeline_trt_static_int8
    convert_image: *convert_image
    backend_test: False
    deploy_config: configs/mmdet/detection/detection_tensorrt-int8_static-800x1344.py

  pipeline_trt_dynamic_fp32: &pipeline_trt_dynamic_fp32
    convert_image: *convert_image
    backend_test: *default_backend_test
    # sdk_config: *sdk_dynamic
    deploy_config: configs/mmdet/detection/detection_tensorrt_dynamic-320x320-1344x1344.py

  pipeline_trt_dynamic_fp16: &pipeline_trt_dynamic_fp16
    convert_image: *convert_image
    backend_test: *default_backend_test
    # sdk_config: *sdk_dynamic
    deploy_config: configs/mmdet/detection/detection_tensorrt-fp16_dynamic-320x320-1344x1344.py

  pipeline_trt_dynamic_int8: &pipeline_trt_dynamic_int8
    convert_image: *convert_image
    backend_test: *default_backend_test
    # sdk_config: *sdk_dynamic
    deploy_config: configs/mmdet/detection/detection_tensorrt-int8_dynamic-320x320-1344x1344.py

  # ============= seg ================
  pipeline_seg_trt_static_fp32: &pipeline_seg_trt_static_fp32
    convert_image: *convert_image
    backend_test: *default_backend_test
    # sdk_config: *sdk_seg_dynamic
    deploy_config: configs/mmdet/instance-seg/instance-seg_tensorrt_static-800x1344.py

  pipeline_seg_trt_static_fp16: &pipeline_seg_trt_static_fp16
    convert_image: *convert_image
    backend_test: *default_backend_test
    # sdk_config: *sdk_seg_dynamic
    deploy_config: configs/mmdet/instance-seg/instance-seg_tensorrt-fp16_static-800x1344.py

  pipeline_seg_trt_static_int8: &pipeline_seg_trt_static_int8
    convert_image: *convert_image
    backend_test: *default_backend_test
    # sdk_config: *sdk_seg_dynamic
    deploy_config: configs/mmdet/instance-seg/instance-seg_tensorrt-int8_static-800x1344.py

  pipeline_seg_trt_dynamic_fp32: &pipeline_seg_trt_dynamic_fp32
    convert_image: *convert_image
    backend_test: *default_backend_test
    # sdk_config: *sdk_seg_dynamic
    deploy_config: configs/mmdet/instance-seg/instance-seg_tensorrt_dynamic-320x320-1344x1344.py

  pipeline_seg_trt_dynamic_fp16: &pipeline_seg_trt_dynamic_fp16
    convert_image: *convert_image
    backend_test: *default_backend_test
    sdk_config: *sdk_seg_dynamic
    deploy_config: configs/mmdet/instance-seg/instance-seg_tensorrt-fp16_dynamic-320x320-1344x1344.py

  pipeline_seg_trt_dynamic_int8: &pipeline_seg_trt_dynamic_int8
    convert_image: *convert_image
    backend_test: *default_backend_test
    # sdk_config: *sdk_seg_dynamic
    deploy_config: configs/mmdet/instance-seg/instance-seg_tensorrt-int8_dynamic-320x320-1344x1344.py

openvino:
  pipeline_openvino_dynamic_fp32: &pipeline_openvino_dynamic_fp32
    convert_image: *convert_image
    backend_test: False
    deploy_config: configs/mmdet/detection/detection_openvino_dynamic-800x1344.py

  # ============= seg ================
  pipeline_seg_openvino_dynamic_fp32: &pipeline_seg_openvino_dynamic_fp32
    convert_image: *convert_image
    backend_test: False
    deploy_config: configs/mmdet/instance-seg/instance-seg_openvino_dynamic-800x1344.py

ncnn:
  pipeline_ncnn_static_fp32: &pipeline_ncnn_static_fp32
    convert_image: *convert_image
    backend_test: False
    deploy_config: configs/mmdet/detection/single-stage_ncnn_static-800x1344.py

  pipeline_ncnn_dynamic_fp32: &pipeline_ncnn_dynamic_fp32
    convert_image: *convert_image
    backend_test: False
    deploy_config: configs/mmdet/detection/single-stage_ncnn_dynamic.py

pplnn:
  pipeline_pplnn_dynamic_fp32: &pipeline_pplnn_dynamic_fp32
    convert_image: *convert_image
    backend_test: *default_backend_test
    deploy_config: configs/mmdet/detection/detection_pplnn_dynamic-800x1344.py

  # ============= seg ================
  pipeline_seg_pplnn_dynamic_fp32: &pipeline_seg_pplnn_dynamic_fp32
    convert_image: *convert_image
    backend_test: *default_backend_test
    deploy_config: configs/mmdet/instance-seg/instance-seg_pplnn_dynamic-800x1344.py

torchscript:
  pipeline_ts_fp32: &pipeline_ts_fp32
    convert_image: *convert_image
    backend_test: *default_backend_test
    deploy_config: configs/mmdet/detection/detection_torchscript.py

  # ============= seg ================
  pipeline_seg_ts_fp32: &pipeline_seg_ts_fp32
    convert_image: *convert_image
    backend_test: *default_backend_test
    deploy_config: configs/mmdet/instance-seg/instance-seg_torchscript.py

models:
  - name: YOLOV3
    metafile: configs/yolo/metafile.yml
    model_configs:
      - configs/yolo/yolov3_d53_320_273e_coco.py
    pipelines:
      - *pipeline_ts_fp32
      - *pipeline_ort_dynamic_fp32
      - deploy_config: configs/mmdet/detection/detection_tensorrt-fp16_dynamic-64x64-608x608.py
        convert_image: *convert_image
        backend_test: *default_backend_test
        sdk_config: *sdk_dynamic
      - *pipeline_ncnn_static_fp32
      - *pipeline_openvino_dynamic_fp32


  - name: SSD
    metafile: configs/ssd/metafile.yml
    model_configs:
      - configs/ssd/ssd300_coco.py
    pipelines: # special cases
      - *pipeline_ts_fp32
      - *pipeline_ort_static_fp32
      - deploy_config: configs/mmdet/detection/detection_tensorrt_dynamic-300x300-512x512.py
        convert_image: *convert_image
        backend_test: *default_backend_test
        sdk_config: *sdk_dynamic
      - deploy_config: configs/mmdet/detection/single-stage_ncnn_static-300x300.py
        convert_image: *convert_image
        backend_test: False

  - name: RetinaNet
    metafile: configs/retinanet/metafile.yml
    model_configs:
      - configs/retinanet/retinanet_r50_fpn_1x_coco.py
    pipelines:
      - *pipeline_ts_fp32
      - *pipeline_ort_dynamic_fp32
      - *pipeline_trt_dynamic_fp32
      - *pipeline_ncnn_static_fp32
      - *pipeline_pplnn_dynamic_fp32
      - *pipeline_openvino_dynamic_fp32

  - name: Cascade Mask R-CNN
    metafile: configs/cascade_rcnn/metafile.yml
    model_configs:
      - configs/cascade_rcnn/cascade_mask_rcnn_r50_fpn_1x_coco.py
    pipelines:
      - *pipeline_seg_ts_fp32
      - *pipeline_seg_ort_dynamic_fp32
      - *pipeline_seg_trt_dynamic_fp32
      - *pipeline_seg_openvino_dynamic_fp32

  - name: FCOS
    metafile: configs/fcos/metafile.yml
    model_configs:
      - configs/fcos/fcos_r50_caffe_fpn_gn-head_1x_coco.py
    pipelines:
      - *pipeline_ts_fp32
      - *pipeline_ort_dynamic_fp32
      - *pipeline_trt_dynamic_fp32
      - *pipeline_ncnn_static_fp32
      - *pipeline_openvino_dynamic_fp32

  - name: FSAF
    metafile: configs/fsaf/metafile.yml
    model_configs:
      - configs/fsaf/fsaf_r50_fpn_1x_coco.py
    pipelines:
      - *pipeline_ts_fp32
      - *pipeline_ort_dynamic_fp32
      - *pipeline_trt_dynamic_fp32
      - *pipeline_ncnn_static_fp32
      - *pipeline_pplnn_dynamic_fp32
      - *pipeline_openvino_dynamic_fp32

  - name: YOLOX
    metafile: configs/yolox/metafile.yml
    model_configs:
      - configs/yolox/yolox_s_8x8_300e_coco.py
    pipelines:
      - *pipeline_ts_fp32
      - *pipeline_ort_dynamic_fp32
      - *pipeline_trt_dynamic_fp32
      - *pipeline_ncnn_static_fp32
      - *pipeline_openvino_dynamic_fp32

  - name: Faster R-CNN
    metafile: configs/faster_rcnn/metafile.yml
    model_configs:
      - configs/faster_rcnn/faster_rcnn_r50_fpn_1x_coco.py
    pipelines:
      - *pipeline_ts_fp32
      - *pipeline_ort_dynamic_fp32
      - *pipeline_trt_dynamic_fp32
      - *pipeline_ncnn_static_fp32
      - *pipeline_pplnn_dynamic_fp32
      - *pipeline_openvino_dynamic_fp32

  - name: ATSS
    metafile: configs/atss/metafile.yml
    model_configs:
      - configs/atss/atss_r50_fpn_1x_coco.py
    pipelines:
      - *pipeline_ort_dynamic_fp32
      - *pipeline_trt_dynamic_fp32
      - *pipeline_openvino_dynamic_fp32

  - name: Cascade R-CNN
    metafile: configs/cascade_rcnn/metafile.yml
    model_configs:
      - configs/cascade_rcnn/cascade_rcnn_r50_caffe_fpn_1x_coco.py
    pipelines:
      - *pipeline_ort_dynamic_fp32
      - *pipeline_trt_dynamic_fp32
      - *pipeline_pplnn_dynamic_fp32
      - *pipeline_openvino_dynamic_fp32

  - name: GFL
    metafile: configs/gfl/metafile.yml
    model_configs:
      - configs/gfl/gfl_r50_fpn_1x_coco.py
    pipelines:
      - *pipeline_ort_dynamic_fp32
      - *pipeline_trt_dynamic_fp32
      - *pipeline_openvino_dynamic_fp32

  - name: DETR
    metafile: configs/detr/metafile.yml
    model_configs:
      - configs/detr/detr_r50_8x2_150e_coco.py
    pipelines:
      - *pipeline_ort_dynamic_fp32
      - *pipeline_trt_dynamic_fp16

  - name: Mask R-CNN
    metafile: configs/mask_rcnn/metafile.yml
    model_configs:
      - configs/mask_rcnn/mask-rcnn_r50_fpn_1x_coco.py
    pipelines:
      - *pipeline_seg_ts_fp32
      - *pipeline_seg_ort_dynamic_fp32
      - *pipeline_seg_trt_dynamic_fp32
      - *pipeline_seg_openvino_dynamic_fp32

  - name: Swin Transformer
    metafile: configs/swin/metafile.yml
    model_configs:
      - configs/swin/mask_rcnn_swin-t-p4-w7_fpn_1x_coco.py
    pipelines:
      - *pipeline_seg_ort_dynamic_fp32
<<<<<<< HEAD
      - *pipeline_seg_trt_dynamic_fp32

  - name: DETR
    metafile: configs/detr/metafile.yml
    model_configs:
      - configs/detr/detr_r50_8xb2-150e_coco.py
    pipelines:
      - *pipeline_seg_ort_dynamic_fp32
=======
>>>>>>> c35099ef
      - *pipeline_seg_trt_dynamic_fp32<|MERGE_RESOLUTION|>--- conflicted
+++ resolved
@@ -295,7 +295,7 @@
   - name: DETR
     metafile: configs/detr/metafile.yml
     model_configs:
-      - configs/detr/detr_r50_8x2_150e_coco.py
+      - configs/detr/detr_r50_8xb2-150e_coco.py
     pipelines:
       - *pipeline_ort_dynamic_fp32
       - *pipeline_trt_dynamic_fp16
@@ -316,15 +316,4 @@
       - configs/swin/mask_rcnn_swin-t-p4-w7_fpn_1x_coco.py
     pipelines:
       - *pipeline_seg_ort_dynamic_fp32
-<<<<<<< HEAD
-      - *pipeline_seg_trt_dynamic_fp32
-
-  - name: DETR
-    metafile: configs/detr/metafile.yml
-    model_configs:
-      - configs/detr/detr_r50_8xb2-150e_coco.py
-    pipelines:
-      - *pipeline_seg_ort_dynamic_fp32
-=======
->>>>>>> c35099ef
       - *pipeline_seg_trt_dynamic_fp32