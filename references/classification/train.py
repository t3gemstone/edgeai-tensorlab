import datetime
import os
import time
import warnings
import copy

import numpy as np
import presets
import torch
import torch.utils.data
import torchvision
import torchvision.transforms
import utils
from sampler import RASampler
from torch import nn
import torch.distributed as dist
from torcheval.metrics.functional import multiclass_confusion_matrix

import pandas as pd
from tabulate import tabulate

from torch.utils.data.dataloader import default_collate
from torchvision.transforms.functional import InterpolationMode
from transforms import get_mixup_cutmix

import dataset_utils
import model_utils
import edgeai_torchmodelopt


def train_one_epoch(model, criterion, optimizer, data_loader, device, epoch, args, model_ema=None, scaler=None):
    model.train()
    metric_logger = utils.MetricLogger(delimiter="  ")
    metric_logger.add_meter("lr", utils.SmoothedValue(window_size=1, fmt="{value}"))
    metric_logger.add_meter("img/s", utils.SmoothedValue(window_size=10, fmt="{value}"))
    dataset_len = len(data_loader)

    header = f"Epoch: [{epoch}]"
    for i, (image, target) in enumerate(metric_logger.log_every(data_loader, args.print_freq, header)):
        start_time = time.time()
        image, target = image.to(device), target.to(device)
        # autocast takes str argument
        device_type_str = device.type if hasattr(device, 'type') else device
        with torch.amp.autocast(device_type=device_type_str, enabled=scaler is not None):
            output = model(image)
            loss = criterion(output, target)

        if not(args.dont_update_parameters):
            optimizer.zero_grad()
            if scaler is not None:
                scaler.scale(loss).backward()
                if args.clip_grad_norm is not None:
                    # we should unscale the gradients of optimizer's assigned params if do gradient clipping
                    scaler.unscale_(optimizer)
                    nn.utils.clip_grad_norm_(model.parameters(), args.clip_grad_norm)
                scaler.step(optimizer)
                scaler.update()
            else:
                loss.backward()
                if args.clip_grad_norm is not None:
                    nn.utils.clip_grad_norm_(model.parameters(), args.clip_grad_norm)
                optimizer.step()

            if model_ema and i % args.model_ema_steps == 0:
                model_ema.update_parameters(model)
                if epoch < args.lr_warmup_epochs:
                    # Reset ema buffer to keep copying weights during warmup period
                    model_ema.n_averaged.fill_(0)

        acc1, acc5 = utils.accuracy(output, target, topk=(1, 5))
        batch_size = image.shape[0]
        metric_logger.update(loss=loss.item(), lr=optimizer.param_groups[0]["lr"])
        metric_logger.meters["acc1"].update(acc1.item(), n=batch_size)
        metric_logger.meters["acc5"].update(acc5.item(), n=batch_size)
        metric_logger.meters["img/s"].update(batch_size / (time.time() - start_time))
        if args.train_epoch_size_factor and i >= round(args.train_epoch_size_factor * dataset_len):
            break


def evaluate(args, model, criterion, data_loader, device, print_freq=100, log_suffix="", **kwargs):
    model.eval()
    metric_logger = utils.MetricLogger(delimiter="  ")
    header = f"Test: {log_suffix}"
    dataset_len = len(data_loader)

    num_processed_samples = 0
    with torch.inference_mode():
        for i, (image, target) in enumerate(metric_logger.log_every(data_loader, print_freq, header)):
            image = image.to(device, non_blocking=True)
            target = target.to(device, non_blocking=True)
            output = model(image)
            loss = criterion(output, target)

            confusion_matrix_total = np.zeros((kwargs.get('num_classes'), kwargs.get('num_classes')))
            confusion_matrix = multiclass_confusion_matrix(output, target, kwargs.get('num_classes')).cpu().numpy()
            confusion_matrix_total += confusion_matrix

            print('Confusion Matrix:\n {}'.format(tabulate(pd.DataFrame(confusion_matrix,
            columns=[f"Predicted as: {x}" for x in range(kwargs.get('num_classes'))],
            index=[f"Ground Truth: {x}" for x in range(kwargs.get('num_classes'))]), headers="keys", tablefmt='grid')))

            acc1, acc5 = utils.accuracy(output, target, topk=(1, 5))
            # FIXME need to take into account that the datasets
            # could have been padded in distributed setup
            batch_size = image.shape[0]
            metric_logger.update(loss=loss.item())
            metric_logger.meters["acc1"].update(acc1.item(), n=batch_size)
            metric_logger.meters["acc5"].update(acc5.item(), n=batch_size)
            num_processed_samples += batch_size
            if args.val_epoch_size_factor and i >= round(args.val_epoch_size_factor * dataset_len):
                break
    # gather the stats from all processes

    num_processed_samples = utils.reduce_across_processes(num_processed_samples)
    if (
        hasattr(data_loader.dataset, "__len__")
        and len(data_loader.dataset) != num_processed_samples
        and (not args.distributed or torch.distributed.get_rank() == 0)
    ):
        # See FIXME above
        warnings.warn(
            f"It looks like the dataset has {len(data_loader.dataset)} samples, but {num_processed_samples} "
            "samples were used for the validation, which might bias the results. "
            "Try adjusting the batch size and / or the world size. "
            "Setting the world size to 1 is always a safe bet."
        )

    metric_logger.synchronize_between_processes()

    print(f"{header} Acc@1 {metric_logger.acc1.global_avg:.3f} Acc@5 {metric_logger.acc5.global_avg:.3f}")
    return metric_logger.acc1.global_avg, confusion_matrix_total


def _get_cache_path(filepath):
    import hashlib

    h = hashlib.sha1(filepath.encode()).hexdigest()
    cache_path = os.path.join("~", ".torch", "vision", "datasets", "imagefolder", h[:10] + ".pt")
    cache_path = os.path.expanduser(cache_path)
    return cache_path


def load_data(traindir, valdir, args):
    # Data loading code
    print("Loading data")
    val_resize_size, val_crop_size, train_crop_size = (
        args.val_resize_size,
        args.val_crop_size,
        args.train_crop_size,
    )
    interpolation = InterpolationMode(args.interpolation)

    print("Loading training data")
    st = time.time()
    cache_path = _get_cache_path(traindir)
    if args.cache_dataset and os.path.exists(cache_path):
        # Attention, as the transforms are also cached!
        print(f"Loading dataset_train from {cache_path}")
        # TODO: this could probably be weights_only=True
        dataset, _ = torch.load(cache_path, weights_only=False)
    else:
        # We need a default value for the variables below because args may come
        # from train_quantization.py which doesn't define them.
        auto_augment_policy = getattr(args, "auto_augment", None)
        random_erase_prob = getattr(args, "random_erase", 0.0)
        ra_magnitude = getattr(args, "ra_magnitude", None)
        augmix_severity = getattr(args, "augmix_severity", None)
        if args.dataset == 'modelmaker':
            train_folders = os.path.normpath(traindir).split(os.sep)
            train_anno = os.path.join(os.sep.join(train_folders[:-1]), 'annotations', f'{args.annotation_prefix}_train.json')
            dataset = dataset_utils.CocoClassification(
                traindir, train_anno,
                presets.ClassificationPresetTrain(
                    crop_size=train_crop_size,
                    interpolation=interpolation,
                    auto_augment_policy=auto_augment_policy,
                    random_erase_prob=random_erase_prob,
                    ra_magnitude=ra_magnitude,
                    augmix_severity=augmix_severity,
                    backend=args.backend,
                    use_v2=args.use_v2,
                ))    
        else:
            dataset = torchvision.datasets.ImageFolder(
                traindir,
                presets.ClassificationPresetTrain(
                    crop_size=train_crop_size,
                    interpolation=interpolation,
                    auto_augment_policy=auto_augment_policy,
                    random_erase_prob=random_erase_prob,
                    ra_magnitude=ra_magnitude,
                    augmix_severity=augmix_severity,
                    backend=args.backend,
                    use_v2=args.use_v2,
                ),
            )
        if args.cache_dataset:
            print(f"Saving dataset_train to {cache_path}")
            utils.mkdir(os.path.dirname(cache_path))
            utils.save_on_master((dataset, traindir), cache_path)
    print("Took", time.time() - st)

    print("Loading validation data")
    cache_path = _get_cache_path(valdir)
    if args.cache_dataset and os.path.exists(cache_path):
        # Attention, as the transforms are also cached!
        print(f"Loading dataset_test from {cache_path}")
        # TODO: this could probably be weights_only=True
        dataset_test, _ = torch.load(cache_path, weights_only=False)
    else:
        if args.weights_enum and args.test_only:
            weights = torchvision.models.get_weight(args.weights_enum)
            preprocessing = weights.transforms(antialias=True)
            if args.backend == "tensor":
                preprocessing = torchvision.transforms.Compose([torchvision.transforms.PILToTensor(), preprocessing])
        else:
            preprocessing = presets.ClassificationPresetEval(
                crop_size=val_crop_size,
                resize_size=val_resize_size,
                interpolation=interpolation,
                backend=args.backend,
                use_v2=args.use_v2,
            )

        if args.dataset == 'modelmaker':
            val_folders = os.path.normpath(valdir).split(os.sep)
            val_anno = os.path.join(os.sep.join(val_folders[:-1]), 'annotations', f'{args.annotation_prefix}_val.json')
            dataset_test = dataset_utils.CocoClassification(valdir, val_anno, preprocessing)
        else:
            dataset_test = torchvision.datasets.ImageFolder(
                valdir,
                preprocessing,
            )
        #
        if args.cache_dataset:
            print(f"Saving dataset_test to {cache_path}")
            utils.mkdir(os.path.dirname(cache_path))
            utils.save_on_master((dataset_test, valdir), cache_path)

    print("Creating data loaders")
    if args.distributed:
        if hasattr(args, "ra_sampler") and args.ra_sampler:
            train_sampler = RASampler(dataset, shuffle=True, repetitions=args.ra_reps)
        else:
            train_sampler = torch.utils.data.distributed.DistributedSampler(dataset)
        test_sampler = torch.utils.data.distributed.DistributedSampler(dataset_test, shuffle=False)
    else:
        train_sampler = torch.utils.data.RandomSampler(dataset)
        test_sampler = torch.utils.data.SequentialSampler(dataset_test)

    return dataset, dataset_test, train_sampler, test_sampler


def export_model(args, model, epoch, model_name):
    do_export = True
    if args.quantization:
        if hasattr(model, "export"):
            example_input = torch.rand((1,3,args.val_crop_size,args.val_crop_size))
            model.export(example_input, os.path.join(args.output_dir, model_name))
            do_export=False
        elif hasattr(model, "convert"):
            model = model.convert()
        else:
            model = torch.ao.quantization.quantize_fx.convert_fx(model)
        #
        export_device = 'cpu'
    else:
        export_device = next(model.parameters()).device
    #
    if do_export:
        example_input = torch.rand((1,3,args.val_crop_size,args.val_crop_size), device=export_device)
        utils.export_on_master(model, example_input, os.path.join(args.output_dir, model_name), opset_version=args.opset_version)
    
    print(f'Model Export is now Complete at epoch {epoch} !')


def split_weights(weights_name):
    weights_list = weights_name.split(',')
    weights_urls = []
    weights_enums = []
    for w in weights_list:
        w = w.lstrip()
        if edgeai_torchmodelopt.xnn.utils.is_url_or_file(w):
            weights_urls.append(w)
        else:
            weights_enums.append(w)
        #
    #
    return ((weights_urls[0] if len(weights_urls)>0 else None), (weights_enums[0] if len(weights_enums)>0 else None))


def main(args):
    if args.output_dir:
        utils.mkdir(args.output_dir)

    # create logger that tee writes to file
    # logger = edgeai_torchmodelopt.xnn.utils.TeeLogger(os.path.join(args.output_dir, 'run.log'))

    # weights can be an external url or a pretrained enum in torhvision
    (args.weights_url, args.weights_enum) = split_weights(args.weights)
    
    utils.init_distributed_mode(args)
    print(args)

    if args.distributed and args.parallel:
        raise RuntimeError("both DistributedDataParallel and DataParallel cannot be used simultaneously")

    device = args.device #torch.device(args.device)

    if args.use_deterministic_algorithms:
        torch.backends.cudnn.benchmark = False
        torch.use_deterministic_algorithms(True)
    else:
        torch.backends.cudnn.benchmark = True

    train_dir = os.path.join(args.data_path, "train")
    val_dir = os.path.join(args.data_path, "val")
    dataset, dataset_test, train_sampler, test_sampler = load_data(train_dir, val_dir, args)

    num_classes = len(dataset.classes)
    mixup_cutmix = get_mixup_cutmix(
        mixup_alpha=args.mixup_alpha, cutmix_alpha=args.cutmix_alpha, num_classes=num_classes, use_v2=args.use_v2
    )
    if mixup_cutmix is not None:

        def collate_fn(batch):
            return mixup_cutmix(*default_collate(batch))

    else:
        collate_fn = default_collate

    data_loader = torch.utils.data.DataLoader(
        dataset,
        batch_size=args.batch_size,
        sampler=train_sampler,
        num_workers=args.workers,
        pin_memory=True,
        collate_fn=collate_fn,
    )
    data_loader_test = torch.utils.data.DataLoader(
        dataset_test, batch_size=args.batch_size, sampler=test_sampler, num_workers=args.workers, pin_memory=True
    )

    print("Creating model")
    model, surgery_kwargs = model_utils.get_model(args.model, weights=args.weights_enum, num_classes=num_classes, model_surgery=args.model_surgery)

    if args.model_surgery == edgeai_torchmodelopt.xmodelopt.surgery.SyrgeryVersion.SURGERY_LEGACY:
        model = edgeai_torchmodelopt.xmodelopt.surgery.v1.convert_to_lite_model(model, **surgery_kwargs)
    elif args.model_surgery == edgeai_torchmodelopt.xmodelopt.surgery.SyrgeryVersion.SURGERY_FX:
        print("Performing Surgery on the Model")
        model = edgeai_torchmodelopt.xmodelopt.surgery.v2.convert_to_lite_fx(model)

    if args.weights_url and (not args.test_only):
        print(f"loading pretrained checkpoint for training: {args.weights_url}")
        edgeai_torchmodelopt.xnn.utils.load_weights(model, args.weights_url, state_dict_name=args.weights_state_dict_name)

    if args.pruning == edgeai_torchmodelopt.xmodelopt.pruning.PruningVersion.PRUNING_LEGACY:
        assert False, "Pruning is currently not supported in the legacy modules based method"
    elif args.pruning == edgeai_torchmodelopt.xmodelopt.pruning.PruningVersion.PRUNING_FX: #2
        model = edgeai_torchmodelopt.xmodelopt.pruning.PrunerModule(model, pruning_ratio=args.pruning_ratio, total_epochs=args.epochs, pruning_init_train_ep=args.pruning_init_train_ep,
                                            pruning_class=args.pruning_class, pruning_type=args.pruning_type, pruning_global=args.pruning_global, pruning_m=args.pruning_m)

    if args.quantization == edgeai_torchmodelopt.xmodelopt.quantization.QuantizationVersion.QUANTIZATION_LEGACY:
        dummy_input = torch.rand(1,3,args.val_crop_size,args.val_crop_size)
        model = edgeai_torchmodelopt.xmodelopt.quantization.v1.QuantTrainModule(model, dummy_input=dummy_input, total_epochs=args.epochs)
    elif args.quantization == edgeai_torchmodelopt.xmodelopt.quantization.QuantizationVersion.QUANTIZATION_FX:
        if args.quantization_method == "QAT":
            model = edgeai_torchmodelopt.xmodelopt.quantization.v2.QATFxModule(model, total_epochs=args.epochs, qconfig_type=args.quantization_type)
        elif args.quantization_method in ("PTQ", "PTC"):
            model = edgeai_torchmodelopt.xmodelopt.quantization.v2.PTCFxModule(model, total_epochs=args.epochs, qconfig_type=args.quantization_type,
                                                                               dynamo_export=False, bias_calibration_factor=0.01)
            args.train_epoch_size_factor = int(args.quantize_calib_images)/len(data_loader)
            args.dont_update_parameters = True
            

    if args.weights_url and args.test_only:
        print(f"loading pretrained checkpoint for test: {args.weights_url}")
        edgeai_torchmodelopt.xnn.utils.load_weights(model, args.weights_url, state_dict_name=args.weights_state_dict_name)

    model.to(device)

    if args.distributed and args.sync_bn:
        model = torch.nn.SyncBatchNorm.convert_sync_batchnorm(model)

    if args.compile_model:
        print("Compiling the model using PyTorch2.0 functionality")
        model = torch.compile(model)

    criterion = nn.CrossEntropyLoss(label_smoothing=args.label_smoothing)

    custom_keys_weight_decay = []
    if args.bias_weight_decay is not None:
        custom_keys_weight_decay.append(("bias", args.bias_weight_decay))
    if args.transformer_embedding_decay is not None:
        for key in ["class_token", "position_embedding", "relative_position_bias_table"]:
            custom_keys_weight_decay.append((key, args.transformer_embedding_decay))
    parameters = utils.set_weight_decay(
        model,
        args.weight_decay,
        norm_weight_decay=args.norm_weight_decay,
        custom_keys_weight_decay=custom_keys_weight_decay if len(custom_keys_weight_decay) > 0 else None,
    )

    opt_name = args.opt.lower()
    if opt_name.startswith("sgd"):
        # in general use torch.optim.SGD
        # AdaptiveSGD is required only if you want to freeze certain parameters by setting requires_update = False. 
        optimizer = edgeai_torchmodelopt.xnn.optim.AdaptiveSGD(
            parameters,
            lr=args.lr,
            momentum=args.momentum,
            weight_decay=args.weight_decay,
            nesterov="nesterov" in opt_name,
        )
    elif opt_name == "rmsprop":
        optimizer = torch.optim.RMSprop(
            parameters, lr=args.lr, momentum=args.momentum, weight_decay=args.weight_decay, eps=0.0316, alpha=0.9
        )
    elif opt_name == "adamw":
        optimizer = torch.optim.AdamW(parameters, lr=args.lr, weight_decay=args.weight_decay)
    else:
        raise RuntimeError(f"Invalid optimizer {args.opt}. Only SGD, RMSprop and AdamW are supported.")

    scaler = torch.cuda.amp.GradScaler() if args.amp else None

    args.lr_scheduler = args.lr_scheduler.lower()
    if args.lr_scheduler == "steplr":
        main_lr_scheduler = torch.optim.lr_scheduler.StepLR(optimizer, step_size=args.lr_step_size, gamma=args.lr_gamma)
    elif args.lr_scheduler == "cosineannealinglr":
        main_lr_scheduler = torch.optim.lr_scheduler.CosineAnnealingLR(
            optimizer, T_max=args.epochs - args.lr_warmup_epochs, eta_min=args.lr_min
        )
    elif args.lr_scheduler == "exponentiallr":
        main_lr_scheduler = torch.optim.lr_scheduler.ExponentialLR(optimizer, gamma=args.lr_gamma)
    else:
        raise RuntimeError(
            f"Invalid lr scheduler '{args.lr_scheduler}'. Only StepLR, CosineAnnealingLR and ExponentialLR "
            "are supported."
        )

    if args.lr_warmup_epochs > 0:
        if args.lr_warmup_method == "linear":
            warmup_lr_scheduler = torch.optim.lr_scheduler.LinearLR(
                optimizer, start_factor=args.lr_warmup_decay, total_iters=args.lr_warmup_epochs
            )
        elif args.lr_warmup_method == "constant":
            warmup_lr_scheduler = torch.optim.lr_scheduler.ConstantLR(
                optimizer, factor=args.lr_warmup_decay, total_iters=args.lr_warmup_epochs
            )
        else:
            raise RuntimeError(
                f"Invalid warmup lr method '{args.lr_warmup_method}'. Only linear and constant are supported."
            )
        lr_scheduler = torch.optim.lr_scheduler.SequentialLR(
            optimizer, schedulers=[warmup_lr_scheduler, main_lr_scheduler], milestones=[args.lr_warmup_epochs]
        )
    else:
        lr_scheduler = main_lr_scheduler

    model_without_ddp = model
    if args.distributed:
        model = torch.nn.parallel.DistributedDataParallel(model, device_ids=[args.gpu], find_unused_parameters=True)
        model_without_ddp = model.module
    elif args.parallel:
        model = torch.nn.parallel.DataParallel(model)
        model_without_ddp = model.module

    model_ema = None
    if args.model_ema:
        # Decay adjustment that aims to keep the decay independent of other hyper-parameters originally proposed at:
        # https://github.com/facebookresearch/pycls/blob/f8cd9627/pycls/core/net.py#L123
        #
        # total_ema_updates = (Dataset_size / n_GPUs) * epochs / (batch_size_per_gpu * EMA_steps)
        # We consider constant = Dataset_size for a given dataset/setup and omit it. Thus:
        # adjust = 1 / total_ema_updates ~= n_GPUs * batch_size_per_gpu * EMA_steps / epochs
        adjust = args.world_size * args.batch_size * args.model_ema_steps / args.epochs
        alpha = 1.0 - args.model_ema_decay
        alpha = min(1.0, alpha * adjust)
        model_ema = utils.ExponentialMovingAverage(model_without_ddp, device=device, decay=1.0 - alpha)

    if args.resume:
        checkpoint = torch.load(args.resume, map_location="cpu", weights_only=True)
        model_without_ddp.load_state_dict(checkpoint["model"])
        if not args.test_only:
            optimizer.load_state_dict(checkpoint["optimizer"])
            lr_scheduler.load_state_dict(checkpoint["lr_scheduler"])
        args.start_epoch = checkpoint["epoch"] + 1
        if model_ema:
            model_ema.load_state_dict(checkpoint["model_ema"])
        if scaler:
            scaler.load_state_dict(checkpoint["scaler"])

    if args.test_only:
        # We disable the cudnn benchmarking because it can noticeably affect the accuracy
        torch.backends.cudnn.benchmark = False
        torch.backends.cudnn.deterministic = True
        print("Start Testing")
        if model_ema:
            acc, conf_matrix = evaluate(args, model_ema, criterion, data_loader_test, device=device, log_suffix="EMA", num_classes=num_classes)
        else:
            acc, conf_matrix = evaluate(args, model, criterion, data_loader_test, device=device, num_classes=num_classes)
        export_model(args, model_without_ddp, 0, "model_test.onnx")
        return acc

    print("Start training")
    start_time = time.time()
    best_acc = 0
    best_conf_matrix = dict()
    for epoch in range(args.start_epoch, args.epochs):
        if args.distributed:
            train_sampler.set_epoch(epoch)
        train_one_epoch(model, criterion, optimizer, data_loader, device, epoch, args, model_ema, scaler)
<<<<<<< HEAD
        lr_scheduler.step()
        epoch_acc, conf_matrix = evaluate(args, model, criterion, data_loader_test, device=device, num_classes=num_classes)
=======
        if not(args.dont_update_parameters):
            lr_scheduler.step()
        epoch_acc = evaluate(args, model, criterion, data_loader_test, device=device)
>>>>>>> 6693aba1
        if model_ema:
            epoch_acc, conf_matrix = evaluate(args, model_ema, criterion, data_loader_test, device=device, log_suffix="EMA", num_classes=num_classes)
        if args.output_dir:
            checkpoint = {
                "model": model_without_ddp.state_dict(),
                "optimizer": optimizer.state_dict(),
                "lr_scheduler": lr_scheduler.state_dict(),
                "epoch": epoch,
                "args": args,
            }
            if model_ema:
                checkpoint["model_ema"] = model_ema.state_dict()
            if scaler:
                checkpoint["scaler"] = scaler.state_dict()
            # if epoch == 0 or epoch >= (args.epochs-10):
            #     utils.save_on_master(checkpoint, os.path.join(args.output_dir, f"checkpoint_{epoch}.pth"))
            #     export_model(args, model_without_ddp, epoch, f"model_{epoch}.onnx")
            if epoch_acc >= best_acc:
                utils.save_on_master(checkpoint, os.path.join(args.output_dir, "checkpoint.pth"))
                export_model(args, model_without_ddp, epoch, f"model.onnx")
                best_acc = epoch_acc
                best_conf_matrix = conf_matrix

    print('Best Confusion Matrix:\n {}'.format(tabulate(pd.DataFrame(best_conf_matrix,
            columns=[f"Predicted as: {x}" for x in range(num_classes)],
            index=[f"Ground Truth: {x}" for x in range(num_classes)]), headers="keys", tablefmt='grid')))
    print('Best Accuracy (Acc@1): {}'.format(best_acc))

    # logger.close()
    total_time = time.time() - start_time
    total_time_str = str(datetime.timedelta(seconds=int(total_time)))
    print(f"Training time {total_time_str}")


def get_args_parser(add_help=True):
    import argparse

    parser = argparse.ArgumentParser(description="PyTorch Classification Training", add_help=add_help)

    parser.add_argument("--data-path", default="/datasets01/imagenet_full_size/061417/", type=str, help="dataset path")
    parser.add_argument('--dataset', default='folder', help='dataset')
    parser.add_argument('--annotation-prefix', default='instances', help='annotation-prefix')
    parser.add_argument("--model", default="resnet18", type=str, help="model name")
    parser.add_argument("--device", default="cuda", type=str, help="device (Use cuda or cpu Default: cuda)")
    parser.add_argument('--gpus', default=1, type=int, help='number of gpus')
    parser.add_argument(
        "-b", "--batch-size", default=32, type=int, help="images per gpu, the total batch size is $NGPU x batch_size"
    )
    parser.add_argument("--epochs", default=90, type=int, metavar="N", help="number of total epochs to run")
    parser.add_argument(
        "-j", "--workers", default=16, type=int, metavar="N", help="number of data loading workers (default: 16)"
    )
    parser.add_argument("--opt", default="sgd", type=str, help="optimizer")
    parser.add_argument("--lr", default=0.1, type=float, help="initial learning rate")
    parser.add_argument("--momentum", default=0.9, type=float, metavar="M", help="momentum")
    parser.add_argument(
        "--wd",
        "--weight-decay",
        default=1e-4,
        type=float,
        metavar="W",
        help="weight decay (default: 1e-4)",
        dest="weight_decay",
    )
    parser.add_argument(
        "--norm-weight-decay",
        default=None,
        type=float,
        help="weight decay for Normalization layers (default: None, same value as --wd)",
    )
    parser.add_argument(
        "--bias-weight-decay",
        default=None,
        type=float,
        help="weight decay for bias parameters of all layers (default: None, same value as --wd)",
    )
    parser.add_argument(
        "--transformer-embedding-decay",
        default=None,
        type=float,
        help="weight decay for embedding parameters for vision transformer models (default: None, same value as --wd)",
    )
    parser.add_argument(
        "--label-smoothing", default=0.0, type=float, help="label smoothing (default: 0.0)", dest="label_smoothing"
    )
    parser.add_argument("--mixup-alpha", default=0.0, type=float, help="mixup alpha (default: 0.0)")
    parser.add_argument("--cutmix-alpha", default=0.0, type=float, help="cutmix alpha (default: 0.0)")
    parser.add_argument("--lr-scheduler", default="steplr", type=str, help="the lr scheduler (default: steplr)")
    parser.add_argument("--lr-warmup-epochs", default=0, type=int, help="the number of epochs to warmup (default: 0)")
    parser.add_argument(
        "--lr-warmup-method", default="constant", type=str, help="the warmup method (default: constant)"
    )
    parser.add_argument("--lr-warmup-decay", default=0.01, type=float, help="the decay for lr")
    parser.add_argument("--lr-step-size", default=30, type=int, help="decrease lr every step-size epochs")
    parser.add_argument("--lr-gamma", default=0.1, type=float, help="decrease lr by a factor of lr-gamma")
    parser.add_argument("--lr-min", default=0.0, type=float, help="minimum lr of lr schedule (default: 0.0)")
    parser.add_argument("--print-freq", default=100, type=int, help="print frequency")
    parser.add_argument("--output-dir", default=".", type=str, help="path to save outputs")
    parser.add_argument("--resume", default="", type=str, help="path of checkpoint")
    parser.add_argument("--start-epoch", default=0, type=int, metavar="N", help="start epoch")
    parser.add_argument(
        "--cache-dataset",
        dest="cache_dataset",
        help="Cache the datasets for quicker initialization. It also serializes the transforms",
        action="store_true",
    )
    parser.add_argument(
        "--sync-bn",
        dest="sync_bn",
        help="Use sync batch norm",
        action="store_true",
    )
    parser.add_argument(
        "--test-only",
        dest="test_only",
        help="Only test the model",
        action="store_true",
    )
    parser.add_argument("--auto-augment", default=None, type=str, help="auto augment policy (default: None)")
    parser.add_argument("--ra-magnitude", default=9, type=int, help="magnitude of auto augment policy")
    parser.add_argument("--augmix-severity", default=3, type=int, help="severity of augmix policy")
    parser.add_argument("--random-erase", default=0.0, type=float, help="random erasing probability (default: 0.0)")

    # Mixed precision training parameters
    parser.add_argument("--amp", action="store_true", help="Use torch.cuda.amp for mixed precision training")

    # distributed training parameters
    parser.add_argument("--world-size", default=1, type=int, help="number of distributed processes")
    parser.add_argument("--dist-url", default="env://", type=str, help="url used to set up distributed training")
    parser.add_argument("--distributed", default=0, type=int,
                        help="use dstributed training even if this script is not launched using torch.disctibuted.launch or run")
    parser.add_argument("--parallel", default=0, type=int, help="can use data parallel mode with distributed is not used")

    parser.add_argument(
        "--model-ema", action="store_true", help="enable tracking Exponential Moving Average of model parameters"
    )
    parser.add_argument(
        "--model-ema-steps",
        type=int,
        default=32,
        help="the number of iterations that controls how often to update the EMA model (default: 32)",
    )
    parser.add_argument(
        "--model-ema-decay",
        type=float,
        default=0.99998,
        help="decay factor for Exponential Moving Average of model parameters (default: 0.99998)",
    )
    parser.add_argument(
        "--use-deterministic-algorithms", action="store_true", help="Forces the use of deterministic algorithms only."
    )
    parser.add_argument(
        "--interpolation", default="bilinear", type=str, help="the interpolation method (default: bilinear)"
    )
    parser.add_argument(
        "--val-resize-size", default=256, type=int, help="the resize size used for validation (default: 256)"
    )
    parser.add_argument(
        "--val-crop-size", default=224, type=int, help="the central crop size used for validation (default: 224)"
    )
    parser.add_argument(
        "--train-crop-size", default=224, type=int, help="the random crop size used for training (default: 224)"
    )
    parser.add_argument("--clip-grad-norm", default=None, type=float, help="the maximum gradient norm (default None)")
    parser.add_argument("--ra-sampler", action="store_true", help="whether to use Repeated Augmentation in training")
    parser.add_argument(
        "--ra-reps", default=3, type=int, help="number of repetitions for Repeated Augmentation (default: 3)"
    )
    parser.add_argument("--weights", default=None, type=str, help="the weights enum name to load")
    parser.add_argument("--backend", default="PIL", type=str.lower, help="PIL or tensor - case insensitive")
    parser.add_argument("--use-v2", action="store_true", help="Use V2 transforms")
    parser.add_argument("--weights-state-dict-name", nargs='+', default=["model", "state_dict"], help="the weights member name to load from the checkpoint")

    parser.add_argument("--dont-update-parameters", default=False, type=bool, help="The model parameters will not be updated during training if this flag is set to True")
    # options to create faster models
    parser.add_argument("--model-surgery", "--lite-model", default=0, type=int, choices=edgeai_torchmodelopt.xmodelopt.surgery.SyrgeryVersion.get_choices(), help="model surgery to create lite models")

    parser.add_argument("--quantization", "--quantize", dest="quantization", default=0, type=int, choices=edgeai_torchmodelopt.xmodelopt.quantization.QuantizationVersion.get_choices(), help="Quaantization Aware Training (QAT)")
    parser.add_argument("--quantization-type", default=None, help="Actual Quantization Flavour - applies only if quantization is enabled")
    parser.add_argument("--quantization-method", default=None, help="Quantization Method to be used - either PTC or QAT ")
    parser.add_argument("--quantize-calib-images", default=100, help="Calibration Images for PTC - applies only if quantization and PTC is enabled")

    parser.add_argument("--pruning", default=0, type=int, help="Pruning/Sparsity")
    parser.add_argument("--pruning-ratio", default=0.640625, type=float, help="Pruning/Sparsity Factor - applies only if pruning is enabled")
    parser.add_argument("--pruning-type", default='channel', type=str, help="Pruning/Sparsity Type - applies only of pruning is enabled, (options: channel(default), n2m, prunechannelunstructured)")
    parser.add_argument("--pruning-class", default='blend', type=str, help="pruning parametrization class to be used. (options: blend(default), sigmoid, incremental)")
    parser.add_argument("--pruning-global", default=0, type=int, help="Whether to do global pruning (Only supported by unstructured and channel pruning)")
    parser.add_argument("--pruning-init-train-ep", default=5, type=int, help="epochs to train for before starting the pruning")
    parser.add_argument("--pruning-m", type=int, help="The value of m in n:m pruning. Used only in case of n:m pruning")
    
    parser.add_argument("--compile-model", default=0, type=int, help="Compile the model using PyTorch2.0 functionality")
    parser.add_argument("--opset-version", default=17, type=int, help="ONNX Opset version")
    parser.add_argument("--train-epoch-size-factor", default=0.0, type=float,
                        help="Training validation breaks after one iteration - for quick experimentation")
    parser.add_argument("--val-epoch-size-factor", default=0.0, type=float,
                        help="Training validation breaks after one iteration - for quick experimentation")
    return parser


if __name__ == "__main__":
    args = get_args_parser().parse_args()
    main(args)<|MERGE_RESOLUTION|>--- conflicted
+++ resolved
@@ -510,14 +510,9 @@
         if args.distributed:
             train_sampler.set_epoch(epoch)
         train_one_epoch(model, criterion, optimizer, data_loader, device, epoch, args, model_ema, scaler)
-<<<<<<< HEAD
-        lr_scheduler.step()
-        epoch_acc, conf_matrix = evaluate(args, model, criterion, data_loader_test, device=device, num_classes=num_classes)
-=======
         if not(args.dont_update_parameters):
             lr_scheduler.step()
-        epoch_acc = evaluate(args, model, criterion, data_loader_test, device=device)
->>>>>>> 6693aba1
+        epoch_acc, conf_matrix = evaluate(args, model, criterion, data_loader_test, device=device, num_classes=num_classes)
         if model_ema:
             epoch_acc, conf_matrix = evaluate(args, model_ema, criterion, data_loader_test, device=device, log_suffix="EMA", num_classes=num_classes)
         if args.output_dir:
