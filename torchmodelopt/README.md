# EdgeAI Torch Model Optimization Toolkit

## Table of contents
1. [Introduction](#introduction)
2. [Overview](#overview)
    1. [Quantization](#quantization)
    2. [Model Surgery](#model-surgery)
    3. [Sparsity](#sparsity)
    4. [Model Utilities](#model-utilities)
3. [Getting Started](#getting-started)
    1. [Installation](#installation)
    2. [User Guides](#user-guides)
        1. [Quantization](#quantization-1)
        2. [Model Surgery](#model-surgery-1)
        3. [Sparsity](#sparsity-1)
4. [Results](#results)
    1. [Model Surgery](#model-surgery-2)
    2. [Quantization](#quantization-2)
    3. [Sparsity](#sparsity-2)
5. [FAQ](#faq)
6. [Contributors](#contributors) 


## Introduction
Tools to help development of Embedded Friendly Deep Neural Network Models in [Pytorch](https://pytorch.org). We call these **model optimization tools** because they help in making the models more efficient. This contains [xmodelopt](./edgeai_torchmodelopt/xmodelopt) which is our extension of [torch.ao](https://github.com/pytorch/pytorch/tree/main/torch/ao) model architecture optimization tools. <br>

## Overview
Torch model optimization toolkit supports the following major features.

### Quantization:

- **Latest Quantization Aware Training / QAT (v2): [edgeai_torchmodelopt.xmodelopt.quantization.v2](./edgeai_torchmodelopt/xmodelopt/quantization/v2)** - Easy to use wrapper over Pytorch native Quantization Aware Training (QAT) that uses **torch.fx** (built on top of **torch.ao** architecture optimization tools). Compared to the legacy QAT using **torch.nn** modules, torch.fx based QAT is able to handle models that uses torch operators and functionals as well. (**Note**: Models trained with this v2 QAT tool is supported in TIDL version 9.1  November 2023 onwards)<br>

- Legacy Quantization Aware Training / QAT (v1): [edgeai_torchmodelopt.xmodelopt.quantization.v1](./edgeai_torchmodelopt/xmodelopt/quantization/v1) - Our legacy implementation of Quantization Aware Training (QAT) using **torch.nn** modules.<br>

### Model Surgery:

- **Latest Model surgery tool (v2)**: [edgeai_torchmodelopt.xmodelopt.surgery.v2](./edgeai_torchmodelopt/xmodelopt/surgery/v2) - Easily replace layers (Modules, operators, functional) which could also include SOC specific unsupported layers with other layers without modifying the model code to create embedded friendly models. This uses torch.fx based surgery to handle models that uses torch modules, operators and functionals. (Compared to this, legacy surgery using **torch.nn** can only handle modules)<br>

- Legacy Model surgery tool (v1): [edgeai_torchmodelopt.xmodelopt.surgery.v1](./edgeai_torchmodelopt/xmodelopt/surgery/v1) - Our legacy implementation of Model surgery using **torch.nn** modules.<br>

### Sparsity:
- Prune/sparsify a model: [edgeai_torchmodelopt.xmodelopt.pruning](./edgeai_torchmodelopt/xmodelopt/pruning) - Both structured and unstructured pruning is supported. Structured pruning includes N:M pruning and channel pruning. Here, we provide with a few parametrization techniques, and the user can bring their own technique as well and implement as a part of the toolkit.<br>

- Channel Sparsity uses torch.fx to find the connections and obtain a smaller network after the training with induced sparsity finishes. 

### Model Utilities:

- This package also contains edgeai_torchmodelopt.xnn which is our extension of torch.nn neural network model utilities. This is for advanced users and contains several undocumented utilities.
########################################################## EXPLAIN MORE

> ## Note
> The Quantization and Model Surgery tools are available in both (v1 and v2), but their interfaces and functionality are slightly different. We recommend to use the latest version (torch.fx based v2) tools whenever possible, but there may be situations in which legacy tools may be useful. For example the QAT models from torch.fx will be supported in TIDL only from the 9.1 release (November 2023). <br> <br>

<!-- 

### Supported Devices

-->

## Why use our toolkit?

Our toolkit provides the APIs for quantization, surgery as well as sparsity along with multiple torch.nn tools, for user to seemlessly introduce them in their own training code even for someone having basic knowledge of pytorch. 
The user can add a single line of code to introduce each of them as shown in the user guides. 
We have tested our algorithms which are the part of the toolkit and have obtained good results as shown in the results section.


# Getting Started

## Installation

### Package installation
Install the package for usage

    pip3 install "git+https://github.com/TexasInstruments/edgeai-modeloptimization.git#subdirectory=torchmodelopt"

### Source Installation
Install this repository as a local editable Python package (for development)

    cd edgeai-modeloptimization/torchmodelopt
    ./setup.sh


## User Guides

### Quantization

    import edgeai_torchmodelopt
    # wrap your model in xnn.quantization.QATFxModule. 
    # once it is wrapped, the actual model is in model.module
    model = edgeai_torchmodelopt.xmodelopt.quantization.v2.QATFxModule(model, total_epochs=epochs)

The details of the quantization is available at [quantization landing page](./edgeai_torchmodelopt/xmodelopt/quantization/v2/README.md) and user guide for the QAT API is documented in [QAT](./edgeai_torchmodelopt/xmodelopt/quantization/v2/docs/qat.md).

### Model Surgery

    # Using the default replacement dictionary in surgery
    import edgeai_torchmodelopt
    model = edgeai_torchmodelopt.xmodelopt.surgery.v2.convert_to_lite_fx(model)

<!-- # adding custom layers for replacement in surgery
import edgeai_torchmodelopt
replacement_dict = edgeai_torchmodelopt.xmodelopt.surgery.v2.get_replacement_dict_default()
replacement_dict.update({'layerNorm':custom_surgery_functions.replace_layer_norm})
model = edgeai_torchmodelopt.xmodelopt.surgery.v2.convert_to_lite_fx(model, replacement_dict=replacement_dict) -->

This is the basic usage, the detailed usage and adding the custom replacement dictionary for the API is documented in [Model Surgery](./edgeai_torchmodelopt/xmodelopt/surgery/v2/README.md).

### Sparsity

    from edgeai_torchmodelopt import xmodelopt
    model = xmodelopt.pruning.PrunerModule(model, pruning_ratio=pruning_ratio, total_epochs=epochs, pruning_type=pruning_type)

> Here, desired pruning ratio(ex. 0.6), total training epochs, and the pruning type (Options : 'channel', 'n2m', 'prunechannelunstructured', 'unstructured') needs to be specified.

This is the basic usage, the detailed usage for the API is documented in [Model Sparsity](./edgeai_torchmodelopt/xmodelopt/pruning/README.md).



# Results 

The results are using the torchvision models. The classification models are trained on the imagenet dataset and the detection models are trained using the coco dataset.

## Model Surgery

We use the default dictionary for model surgery. Here are the classification model results. The models that we obtain after the model surgery are called as lite models.


| Models        | Torchvision Accuracy          | Lite Model Accuracy   |
| ------------- |:-------------:    | :-----:                |
| MobileNet_V2   | 72.154         |   72.88                 |
| MobileNet_V3_Large  | 75.274    | 71.7                 |
| EfficientNet_B0 | 77.69 | 73.57* |
| EfficientNet_B1 | 79.83 | 74.49* |

Imagenet1k dataset has been used to train these models. We used the torchvision results from the [official website](https://pytorch.org/vision/stable/models.html).

\* The lite modes are just trained for 150 epochs against the suggested 600 epochs from torchvision training recipe. 

Here are the object detection model results trained on the COCO dataset using [mmyolo](https://github.com/open-mmlab/mmyolo) package. The training recipe were also adopted from the same package.

| Models        |  Accuracy          | Lite Model Accuracy   |
| ------------- |:-------------:    | :-----:                |
| yolov5_nano  | 28.0    | 25.1                 |
| yolov5_small     | 37.7         |   35.5                |
| yolov7_tiny | 37.5          |    36.7                 |
| yolov8_nano | 37.2 | 34.5|
| yolov8_small | 44.2 | 42.4|


## Quantization

Following are the results of 8 bit quantization of torchvision models and their lite alternatives. There is a marginal drop in accuracy for these networks. The networks are trained on imagenet dataset using the torchvision training package.

| Models        |  Float Accuracy          | Int8 Quantized Model Accuracy   |
| ------------- |:-------------:    | :-----:                |
| MobileNetv2-lite  | 72.938 | 72.476           |
| ResNet50     | 76.13         |   75.052              |


## Model Sparsity

Here are the results on pruning the network with n:m pruning and channel pruning using our blending based pruning algorithm.

Below are the results with networks having 30% channel sparsity. These networks could give upto 50% FLOP reduction and double the speedup.
After obtaining 30% channel sparsity, only 70% of the channels remain and the operations (MACs) are dependant on the square of the parameters. Thus, 49% of the operations remain and thus would lead to 51% FLOP reduction.

| Models        |  Accuracy          | Pruned Model Accuracy   |
| ------------- |:-------------:    | :-----:                |
| ResNet50     | 76.13         |   74.07              |

Here are the results on 41:64 (n:m) pruning, that comes up to 0.640625 pruning ratio.

| Models        |  Accuracy          | Pruned Model Accuracy   |
| ------------- |:-------------:    | :-----:                |
| MobileNetv2  | 71.88 | 70.37           |
| ResNet50     | 76.13         |   76.02               |



> <h3> The results obtained are preliminary results, and have scope for further optimizations. </h3>

# FAQ

Question 1: I am getting error "RuntimeError: Expected to have finished reduction in the prior iteration before starting a new one. This error indicates that your module has parameters that were not used in producing loss." while training.

> Solution 1: Try setting 'find_unused_parameters=True' while wrapping the model in torch.nn.parallel.DistributedDataParallel. 

Question 2: Can I use different parts of the toolkit together?

> Solution 2: Surgery currently works with both sparsity and quantization individually, but sparsity together with quantization is cyrrently not supported. It will be made available soon. 

Question 3: I am seeing a huge drop in accuracy while training when using multi-gpu configuration.

> Solution 3: Some configurations are seeing that, however, after the training, the model will be able to give the desired accuracy, otherwise single-gpu configuration could be used. 

<<<<<<< HEAD
Question 4: I am getting RuntimeError: Only Tensors created explicitly by the user (graph leaves) support the deepcopy protocol at the moment.

> Solution 4: copy.deepcopy(model) is not supported while training and the training code might have it. It needs to be diabled and same model needs to be used. Make sure to keep the the model on same device though to enable training.
=======
>>>>>>> 6beb081f

# Contributors

- @parakh08 [Parakh Agarwal]
- @mathmanu [Manu Mathew]
- @rakib23r [Rekib Zaman]<|MERGE_RESOLUTION|>--- conflicted
+++ resolved
@@ -40,7 +40,9 @@
 - Legacy Model surgery tool (v1): [edgeai_torchmodelopt.xmodelopt.surgery.v1](./edgeai_torchmodelopt/xmodelopt/surgery/v1) - Our legacy implementation of Model surgery using **torch.nn** modules.<br>
 
 ### Sparsity:
-- Prune/sparsify a model: [edgeai_torchmodelopt.xmodelopt.pruning](./edgeai_torchmodelopt/xmodelopt/pruning) - Both structured and unstructured pruning is supported. Structured pruning includes N:M pruning and channel pruning. Here, we provide with a few parametrization techniques, and the user can bring their own technique as well and implement as a part of the toolkit.<br>
+
+- Prune/sparsify a model: [edgeai_torchmodelopt.xmodelopt.pruning](./edgeai_torchmodelopt/xmodelopt/pruning) - Both structured and unstructured pruning is supported. Structured pruning includes N:M pruning and channel pruning. Here, we provide with a few parametrization techniques, and the user can bring their own technique as well and implement as a part of the toolkit.
+<br>
 
 - Channel Sparsity uses torch.fx to find the connections and obtain a smaller network after the training with induced sparsity finishes. 
 
@@ -58,7 +60,7 @@
 
 -->
 
-## Why use our toolkit?
+### Why use our toolkit?
 
 Our toolkit provides the APIs for quantization, surgery as well as sparsity along with multiple torch.nn tools, for user to seemlessly introduce them in their own training code even for someone having basic knowledge of pytorch. 
 The user can add a single line of code to introduce each of them as shown in the user guides. 
@@ -194,12 +196,9 @@
 
 > Solution 3: Some configurations are seeing that, however, after the training, the model will be able to give the desired accuracy, otherwise single-gpu configuration could be used. 
 
-<<<<<<< HEAD
 Question 4: I am getting RuntimeError: Only Tensors created explicitly by the user (graph leaves) support the deepcopy protocol at the moment.
 
 > Solution 4: copy.deepcopy(model) is not supported while training and the training code might have it. It needs to be diabled and same model needs to be used. Make sure to keep the the model on same device though to enable training.
-=======
->>>>>>> 6beb081f
 
 # Contributors
 
