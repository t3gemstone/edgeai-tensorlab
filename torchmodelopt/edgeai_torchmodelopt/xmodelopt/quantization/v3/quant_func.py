--- conflicted
+++ resolved
@@ -186,7 +186,6 @@
     return self(*input, **kwargs)
 
 
-<<<<<<< HEAD
 def convert(self, device="cpu", make_copy=False):
     if hasattr(self, '__quant_params__'):
         orig_quant_params = copy.deepcopy(self.__quant_params__)
@@ -194,10 +193,6 @@
         warnings.warn("__quant_params__ is missing in quant_func module. it may be due to a deepcopy.")
         orig_quant_params = None
 
-=======
-def convert(self, *args, device="cpu", make_copy=False, **kwargs):
-    orig_quant_params = copy.deepcopy(self.__quant_params__)
->>>>>>> cdb89693
     model = copy.deepcopy(self).eval() if make_copy else self.eval()
     model = model.to(device=device)
     model = convert_pt2e(model)
@@ -270,7 +265,6 @@
     #
     self.load_state_dict(data_dict, strict=strict)
 
-<<<<<<< HEAD
     
 # from: torch/ao/quantization/fx/graph_module.py
 def _is_observed_module(module) -> bool:
@@ -289,27 +283,7 @@
 
     model = quant_utils.remove_loss_branch(model)
     quant_utils.register_onnx_symbolics()
-
-    #from torch.fx import passes
-    #g = passes.graph_drawer.FxGraphDrawer(model, "try_model")
-    #with open('/home/a0491009/quantization/svg_files/prepared_qat_fx.svg', "wb") as f:
-    #    f.write(g.get_dot_graph().create_svg())
-
     if model_qconfig_format == qconfig_types.QConfigFormat.INT_MODEL:
-=======
-
-def export(self, example_input, filename='model.onnx', opset_version=17, model_quant_format=None, preserve_qdq_model=True,
-           simplify=True, skipped_optimizers=None, device='cpu', make_copy=True, is_converted=False, **export_kwargs):
-    if not is_converted:
-        model = convert(self, device=device, make_copy=make_copy)
-    else:
-        model = self
-        
-    # model, example_input = create_batch1_model(model, example_input)
-    model = quant_utils.remove_loss_branch(model) 
-    quant_utils.register_onnx_symbolics()
-    if model_quant_format == ModelQuantFormat.INT_MODEL:
->>>>>>> cdb89693
         # # Convert QDQ format to Int8 format
         import onnxruntime as ort
         qdq_filename = os.path.splitext(filename)[0] + '_qdq.onnx'
