--- conflicted
+++ resolved
@@ -264,15 +264,11 @@
         #
     #
     self.load_state_dict(data_dict, strict=strict)
-<<<<<<< HEAD
-    
-=======
 
     
 # from: torch/ao/quantization/fx/graph_module.py
 def _is_observed_module(module) -> bool:
     return hasattr(module, "meta") and "_observed_graph_module_attrs" in module.meta
->>>>>>> de32649a
 
 
 def export(self, example_input, filename='model.onnx', opset_version=17, model_qconfig_format=None, preserve_qdq_model=True,
@@ -281,34 +277,12 @@
         model = convert(self, device=device, make_copy=make_copy)
     elif not is_converted:
         model = convert(self, device=device, make_copy=make_copy)
-    
-# from: torch/ao/quantization/fx/graph_module.py
-def _is_observed_module(module) -> bool:
-    return hasattr(module, "meta") and "_observed_graph_module_attrs" in module.meta
-
-
-def export(self, example_input, filename='model.onnx', opset_version=17, model_qconfig_format=None, preserve_qdq_model=True,
-           simplify=True, skipped_optimizers=None, device='cpu', make_copy=True, is_converted=False, **export_kwargs):
-
-    if _is_observed_module(self):
-        model = convert(self, device=device, make_copy=make_copy)
-    elif not is_converted:
-        model = convert(self, device=device, make_copy=make_copy)
     else:
         model = self
         warnings.warn("model has already been converted before calling export. make sure it is done correctly.")
 
     model = quant_utils.remove_loss_branch(model)
     quant_utils.register_onnx_symbolics()
-<<<<<<< HEAD
-
-    #from torch.fx import passes
-    #g = passes.graph_drawer.FxGraphDrawer(model, "try_model")
-    #with open('/home/a0491009/quantization/svg_files/prepared_qat_fx.svg', "wb") as f:
-    #    f.write(g.get_dot_graph().create_svg())
-
-=======
->>>>>>> de32649a
     if model_qconfig_format == qconfig_types.QConfigFormat.INT_MODEL:
         # # Convert QDQ format to Int8 format
         import onnxruntime as ort
