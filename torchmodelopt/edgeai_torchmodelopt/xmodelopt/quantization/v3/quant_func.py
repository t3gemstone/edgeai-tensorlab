#################################################################################
# Copyright (c) 2018-2023, Texas Instruments Incorporated - http://www.ti.com
# All Rights Reserved.
#
# Redistribution and use in source and binary forms, with or without
# modification, are permitted provided that the following conditions are met:
#
# * Redistributions of source code must retain the above copyright notice, this
#   list of conditions and the following disclaimer.
#
# * Redistributions in binary form must reproduce the above copyright notice,
#   this list of conditions and the following disclaimer in the documentation
#   and/or other materials provided with the distribution.
#
# * Neither the name of the copyright holder nor the names of its
#   contributors may be used to endorse or promote products derived from
#   this software without specific prior written permission.
#
# THIS SOFTWARE IS PROVIDED BY THE COPYRIGHT HOLDERS AND CONTRIBUTORS "AS IS"
# AND ANY EXPRESS OR IMPLIED WARRANTIES, INCLUDING, BUT NOT LIMITED TO, THE
# IMPLIED WARRANTIES OF MERCHANTABILITY AND FITNESS FOR A PARTICULAR PURPOSE ARE
# DISCLAIMED. IN NO EVENT SHALL THE COPYRIGHT HOLDER OR CONTRIBUTORS BE LIABLE
# FOR ANY DIRECT, INDIRECT, INCIDENTAL, SPECIAL, EXEMPLARY, OR CONSEQUENTIAL
# DAMAGES (INCLUDING, BUT NOT LIMITED TO, PROCUREMENT OF SUBSTITUTE GOODS OR
# SERVICES; LOSS OF USE, DATA, OR PROFITS; OR BUSINESS INTERRUPTION) HOWEVER
# CAUSED AND ON ANY THEORY OF LIABILITY, WHETHER IN CONTRACT, STRICT LIABILITY,
# OR TORT (INCLUDING NEGLIGENCE OR OTHERWISE) ARISING IN ANY WAY OUT OF THE USE
# OF THIS SOFTWARE, EVEN IF ADVISED OF THE POSSIBILITY OF SUCH DAMAGE.
#
#################################################################################

import warnings
import torch
import torch._dynamo as torchdynamo
from torch.ao.quantization.quantize_pt2e import prepare_pt2e, prepare_qat_pt2e, convert_pt2e 
from torch._export import capture_pre_autograd_graph

from torch.ao.quantization.quantizer.xnnpack_quantizer import XNNPACKQuantizer, get_symmetric_quantization_config

from .... import xnn
from . import qconfig_types
from . import quant_utils
from .quantizers import TIDLRTQuantizer

import copy
import os
import types


def init(model, quantizer=None, is_qat=True, total_epochs=0, example_inputs=None, qconfig_type=None,
         qconfig_mode=qconfig_types.QConfigMode.DEFAULT,num_batch_norm_update_epochs=None, 
         num_observer_update_epochs=None, add_methods=True, fast_mode=False, **kwargs):
    
    if hasattr(model, '__quant_params__'):
        print('IGNORED: quant init called on a model that was already quantized')
        return model
    
    if not total_epochs:
        if not is_qat:
            total_epochs = 2
        else:
            raise RuntimeError("total_epochs must be provided")

    example_inputs = example_inputs if example_inputs is not None else \
        torch.ones(1,3,224,224).to(next(model.parameters()).device)
    example_inputs = example_inputs[0] if isinstance(example_inputs, (list, tuple)) else example_inputs
    
    if kwargs.get('convert_to_cuda', False):
        if isinstance(example_inputs, dict):
            for key, value in example_inputs.items():
                example_inputs[key] = value.to(device='cuda:0')
        else:
            example_inputs = example_inputs.to(device='cuda:0')
                
        model = model.to(device='cuda:0')

    orig_model = copy.deepcopy(model)
        
    decomposition_table = {torch.ops.aten.layer_norm.default: quant_utils.native_layer_norm}
    
    if isinstance(example_inputs, dict):
        m, guards = torchdynamo.export(orig_model, **example_inputs, aten_graph=True, assume_static_by_default=True, pre_dispatch=True, decomposition_table=decomposition_table)
        print("Dynamo Export Completed ! \n\n")
    else:
        m, guards = torchdynamo.export(orig_model, example_inputs, aten_graph=True, assume_static_by_default=True, pre_dispatch=True, decomposition_table=decomposition_table)

    qconfig_mode = qconfig_types.get_qconfig(qconfig_type, is_qat=is_qat, fast_mode=fast_mode)
    
    # qconfig_mode = get_symmetric_quantization_config(is_qat=False)
    
    # methods to quantize individual layers/modules types are in quantizer
    quantizer = quantizer or TIDLRTQuantizer(is_qat=is_qat, fast_mode=fast_mode)
    quantizer.set_global(qconfig_mode)
    
    # for copy_arg in copy_args:
    #     if hasattr(module, copy_arg):
    #         setattr(replace_obj, copy_arg, getattr(module, copy_arg))
    
    if kwargs.get('convert_to_cuda', False):
        m = m.to(device='cpu')
    
    if is_qat:
        model = prepare_qat_pt2e(m, quantizer)
    else:
        model = prepare_pt2e(m, quantizer)
        
    # TODO torch 2.3 test this 
    # model = model.module()
    
    model.__quant_params__ = xnn.utils.AttrDict()
    model.__quant_params__.is_qat = is_qat
    model.__quant_params__.quantizer = quantizer 
    model.__quant_params__.num_batch_norm_update_epochs = num_batch_norm_update_epochs
    model.__quant_params__.num_observer_update_epochs = num_observer_update_epochs
    model.__quant_params__.num_epochs_tracked = 0
    model.__quant_params__.total_epochs = total_epochs
    model.__quant_params__.outlier_hooks = []
    model.__quant_params__.bias_hooks = []
    model.__quant_params__.bias_calibration_factor = kwargs.get("bias_calibration_factor", 0)
    model.__quant_params__.original_model = orig_model

    if add_methods:
        # add a wrapper for model.train()
        # def train_quant(self, mode=True):
        #     if mode:
        #         torch.ao.quantization.move_exported_model_to_train(self)
        #     else:
        #         torch.ao.quantization.move_exported_model_to_eval(self)
                
        # model.__train_backup__ = types.MethodType(train_quant, model)
        model.train = types.MethodType(train, model)
        model.eval = types.MethodType(train, model)
        # other methods
        model.freeze = types.MethodType(freeze, model)
        model.unfreeze = types.MethodType(unfreeze, model)
        model.convert = types.MethodType(convert, model)
        model.export = types.MethodType(export, model)
    #
    print("Model Preparation is now complete! ")
    
    model = insert_all_hooks(model)
    return model


def insert_all_hooks(model, insert_outlier_hook=True, insert_bias_hook = True):
    if len(model.__quant_params__.outlier_hooks)==0 and insert_outlier_hook:
        model.__quant_params__.outlier_hooks += quant_utils.add_fc_outlier_supression_hook(model)
    if len(model.__quant_params__.bias_hooks)==0 and insert_bias_hook:
        model.__quant_params__.bias_hooks += quant_utils.add_bias_calibration_hook(model, \
                calibration_factor = model.__quant_params__.bias_calibration_factor)
    return model


def remove_hooks(hooks):
    for hook_handle in hooks:
        hook_handle.remove()
    hooks = []
    return hooks


def freeze(self, freeze_bn=True, freeze_observers=True):

    # freezing or unfreezing the observers
    for name, mod in self.named_modules():
        if hasattr(mod, "freeze_observer"):
            mod.freeze_observer = freeze_observers
    
    # this does not work, neither causes any harm, just here for future
    if freeze_observers:
        self.apply(torch.ao.quantization.disable_observer)
    else:
        self.apply(torch.ao.quantization.enable_observer)
    
    # freezing the batchnorm update 
    for n in self.graph.nodes:
        # Args: input, weight, bias, running_mean, running_var, training, momentum, eps
        # We set the `training` flag to False here to freeze BN stats
        if n.target in [
            torch.ops.aten._native_batch_norm_legit.default,
            torch.ops.aten.cudnn_batch_norm.default,
        ]:
            new_args = list(n.args)
            new_args[5] = not(freeze_bn)
            n.args = tuple(new_args)
    self.recompile()      
            
    return self


def unfreeze(self, freeze_bn=False, freeze_observers=False):
    freeze(self, freeze_bn, freeze_observers)
    return self


def forward(self, *input, **kwargs):
    return self(*input, **kwargs)


def convert(self, device="cpu", make_copy=False):
    if hasattr(self, '__quant_params__'):
        orig_quant_params = copy.deepcopy(self.__quant_params__)
    else:
        warnings.warn("__quant_params__ is missing in quant_func module. it may be due to a deepcopy.")
        orig_quant_params = None

    model = copy.deepcopy(self).eval() if make_copy else self.eval()
    model = model.to(device=device)
    model = convert_pt2e(model, use_reference_representation=False, fold_quantize= False)
    model.eval = types.MethodType(train, model)
    torch.ao.quantization.move_exported_model_to_eval(model)
    model.eval = types.MethodType(train, model)

    if orig_quant_params:
        setattr(model, "__quant_params__", orig_quant_params)
    return model


def train(self, mode: bool = True):
    # hf transformers call train before every iteration, which messes with epochs tracked, will be needing a better logic for that #TODO
    # as of now, pass the expected number of epochs in num_batch_norm_update_epochs and num_observer_update_epochs variables, same is expected 
    # if the training code calls model.train() before every iteration 
    # put the model in expected mode
    if hasattr(self, "__train_backup__"):
        self.__train_backup__(mode=mode)
    # also freeze the params if required
    if mode is True:
        # torch.ao.quantization.move_exported_model_to_train(self)
        # set the default epoch at which freeze occurs during training (if missing)
        num_batch_norm_update_epochs = self.__quant_params__.num_batch_norm_update_epochs or ((self.__quant_params__.total_epochs//2)-1)
        num_observer_update_epochs = self.__quant_params__.num_observer_update_epochs or ((self.__quant_params__.total_epochs//2)+1)
        freeze_bn = (self.__quant_params__.num_epochs_tracked >= num_batch_norm_update_epochs)
        freeze_observers = (self.__quant_params__.num_epochs_tracked >= num_observer_update_epochs)
        if freeze_bn:
            xnn.utils.print_once('Freezing BN for subsequent epochs')
        #
        if freeze_observers:
            xnn.utils.print_once('Freezing ranges for subsequent epochs')
        #
        freeze(self, freeze_bn=freeze_bn, freeze_observers=freeze_observers)
        
        # we will probably need better logic to extend to adding more hooks in the toolkit #TODO
        if len(self.__quant_params__.outlier_hooks)==0 and not(freeze_observers):
            self = insert_all_hooks(self, insert_bias_hook=False)
        if len(self.__quant_params__.bias_hooks)==0:
            self = insert_all_hooks(self, insert_outlier_hook=False)
        
        # Removing the outlier hook when the observers are also frozen
        if freeze_observers and len(self.__quant_params__.outlier_hooks)>0:
            self.__quant_params__.outlier_hooks = remove_hooks(self.__quant_params__.outlier_hooks)
          
        self.__quant_params__.num_epochs_tracked += 1
    else:
        self.__quant_params__.bias_hooks = remove_hooks(self.__quant_params__.bias_hooks)                      
        self.__quant_params__.outlier_hooks = remove_hooks(self.__quant_params__.outlier_hooks)
        # torch.ao.quantization.move_exported_model_to_eval(self)
        freeze(self)
    #
    return self


def calibrate(self, freeze_bn=True, freeze_observers=False, freeze_fn=None):
    self.eval()
    freeze_fn=freeze_fn or freeze
    freeze_fn(self, freeze_bn, freeze_observers)
    return self


# dont think that it will be required, atleast for transformers, need to see in other repos
def load_weights(self, pretrained, *args, strict=True, state_dict_name=None, **kwargs):
    data_dict = torch.load(self, pretrained, *args, **kwargs)
    if state_dict_name:
        state_dict_names = state_dict_name if isinstance(state_dict_name, (list,tuple)) else [state_dict_name]
        for s_name in state_dict_names:
            data_dict = data_dict[s_name] if ((data_dict is not None) and s_name in data_dict) else data_dict
        #
    #
    self.load_state_dict(data_dict, strict=strict)

    
# from: torch/ao/quantization/fx/graph_module.py
def _is_observed_module(module) -> bool:
    return hasattr(module, "meta") and "_observed_graph_module_attrs" in module.meta


def export(self, example_input, filename='model.onnx', opset_version=17, model_qconfig_format=None, preserve_qdq_model=True,
<<<<<<< HEAD
           simplify=False, skipped_optimizers=None, device='cpu', make_copy=True, insert_metadata=True, is_converted=False, **export_kwargs):

=======
           simplify=True, skipped_optimizers=None, device='cpu', make_copy=True, is_converted=False, **export_kwargs):
>>>>>>> d7b723fe
    if _is_observed_module(self):
        model = convert(self, device=device, make_copy=make_copy)
    elif not is_converted:
        model = convert(self, device=device, make_copy=make_copy)
    else:
        model = self
        warnings.warn("model has already been converted before calling export. make sure it is done correctly.")
<<<<<<< HEAD
    # model, example_input = create_batch1_model(model, example_input)
=======

>>>>>>> d7b723fe
    model = quant_utils.remove_loss_branch(model)
    model = quant_utils.move_node_kwargs_to_device(model, device=device)
    quant_utils.register_onnx_symbolics()
<<<<<<< HEAD

=======
>>>>>>> d7b723fe
    if model_qconfig_format == qconfig_types.QConfigFormat.INT_MODEL:
        # # Convert QDQ format to Int8 format
        import onnxruntime as ort
        qdq_filename = os.path.splitext(filename)[0] + '_qdq.onnx'
        torch.onnx.export(model, example_input.to('cpu'), qdq_filename, opset_version=opset_version, training=torch._C._onnx.TrainingMode.PRESERVE, **export_kwargs)
        so = ort.SessionOptions()
        so.graph_optimization_level = ort.GraphOptimizationLevel.ORT_ENABLE_EXTENDED
        so.optimized_model_filepath = filename
        # logger.info("Inplace conversion of QDQ model to INT8 model at: {}".format(onnx_file))
        ort.InferenceSession(qdq_filename, so)
        if not preserve_qdq_model:
            os.remove(qdq_filename)
        #
    else:
        if isinstance(example_input, dict):
            example_inputs = ()
            for val in example_input.values():
                example_inputs += tuple([val.to(device=device)])
        else:
            example_inputs = example_input.to(device=device)
        torch.onnx.export(model, example_inputs, filename, opset_version=opset_version, training=torch._C._onnx.TrainingMode.PRESERVE, **export_kwargs)

    if simplify:
        import onnx
        from onnxsim import simplify
        onnx_model = onnx.load(filename)
        onnx_model, check = simplify(onnx_model, skipped_optimizers=skipped_optimizers)
        onnx.save(onnx_model, filename)
    
    if insert_metadata:
        import onnx
        from ....version import __version__
        onnx_model = onnx.load(filename)
        meta = onnx_model.metadata_props.add()
        meta.key = "model_source"
        meta.value = f"edgeai_torchmodelopt_{__version__}"
        onnx.save(onnx_model, filename)
        
    
def create_batch1_model(orig_quantized_model, example_inputs):
    
    # # modifying the batch size of the input
    if isinstance(example_inputs, dict):
        for key, value in example_inputs.items():
            new_val = value[-1:]
            example_inputs[key] = new_val
    else:
        example_inputs = example_inputs[-1:]
    
    trained_state_dict = orig_quantized_model.state_dict()                        
    
    if hasattr(orig_quantized_model, "__quant_params__") and hasattr(orig_quantized_model.__quant_params__, 'original_model'):
        orig_model = orig_quantized_model.__quant_params__.original_model
        decomposition_table = {torch.ops.aten.layer_norm.default: torch._decomp.decompositions.native_layer_norm_backward_out}
        if isinstance(example_inputs, dict):
            m, guards = torchdynamo.export(orig_model, **example_inputs, aten_graph=True, assume_static_by_default=True, pre_dispatch=True, decomposition_table=decomposition_table)
            print("Dynamo export completed again")
        else:
            m, guards = torchdynamo.export(orig_model, example_inputs, aten_graph=True, assume_static_by_default=True, pre_dispatch=True, decomposition_table=decomposition_table)
    
        quantizer = orig_quantized_model.__quant_params__.quantizer
        model = prepare_pt2e(m, quantizer)
        if isinstance(example_inputs, dict):
            y = model(**example_inputs)
        else:
            y = model(example_inputs)
        model = convert_pt2e(model)
        
        model.load_state_dict(trained_state_dict)

    return model, example_inputs<|MERGE_RESOLUTION|>--- conflicted
+++ resolved
@@ -283,31 +283,22 @@
 
 
 def export(self, example_input, filename='model.onnx', opset_version=17, model_qconfig_format=None, preserve_qdq_model=True,
-<<<<<<< HEAD
            simplify=False, skipped_optimizers=None, device='cpu', make_copy=True, insert_metadata=True, is_converted=False, **export_kwargs):
 
-=======
-           simplify=True, skipped_optimizers=None, device='cpu', make_copy=True, is_converted=False, **export_kwargs):
->>>>>>> d7b723fe
     if _is_observed_module(self):
         model = convert(self, device=device, make_copy=make_copy)
     elif not is_converted:
         model = convert(self, device=device, make_copy=make_copy)
+    elif not is_converted:
+        model = convert(self, device=device, make_copy=make_copy)
     else:
         model = self
         warnings.warn("model has already been converted before calling export. make sure it is done correctly.")
-<<<<<<< HEAD
     # model, example_input = create_batch1_model(model, example_input)
-=======
-
->>>>>>> d7b723fe
     model = quant_utils.remove_loss_branch(model)
     model = quant_utils.move_node_kwargs_to_device(model, device=device)
     quant_utils.register_onnx_symbolics()
-<<<<<<< HEAD
-
-=======
->>>>>>> d7b723fe
+
     if model_qconfig_format == qconfig_types.QConfigFormat.INT_MODEL:
         # # Convert QDQ format to Int8 format
         import onnxruntime as ort
