--- conflicted
+++ resolved
@@ -304,9 +304,6 @@
     assert isinstance(example_input,torch.Tensor),f'The parmeter must be a tensor but got {example_input.__class__.__name__}'
     for node in traced_model.graph.nodes:
         module=None
-<<<<<<< HEAD
-            args=[]
-=======
         prev = None
         if node.op == 'call_function'  and node.target== nn.functional.layer_norm:
             arg= node.args[0]
@@ -314,7 +311,6 @@
             for arg1 in arg.args:
                 # searching for any global average pool or mean
                 args=[]
->>>>>>> ad36f905
                 if isinstance(arg1,  Node):
                     args.append(arg1)
                 elif isinstance(arg,Iterable):
@@ -476,11 +472,7 @@
     n=0
     nodes=[]
     for node in traced_model.graph.nodes:
-<<<<<<< HEAD
-        if (node.op == 'call_module'):
-=======
         if (node.op == 'call_module') and isinstance(modules[node.target],nn.Identity):
->>>>>>> ad36f905
                 nodes.append(node)
     for node in nodes:
         try:
