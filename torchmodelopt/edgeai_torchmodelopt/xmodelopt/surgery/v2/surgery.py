--- conflicted
+++ resolved
@@ -101,19 +101,7 @@
     return True
 
 
-<<<<<<< HEAD
 def replace_unsupported_layers(model:nn.Module, replacement_dict:Dict[Any,Union[nn.Module,callable]]=None, copy_args:list=[], can_retrain=True, example_input=None, verbose_mode:bool=False):
-=======
-# returns default dictionary for replacement
-def get_replacement_dict_default(can_retrain=True):
-    if can_retrain:
-        return _unsupported_module_dict
-    else:
-        return _unsupported_module_dict_no_retrain
-        
-
-def replace_unsupported_layers(model:nn.Module, replacement_dict:Dict[Any,Union[nn.Module,callable]]=None, copy_args:list=[], can_retrain=True, verbose_mode:bool=False, example_input=None):
->>>>>>> 67ee52b2
     '''
     main function that does the surgery
 
@@ -176,6 +164,13 @@
     return model
 
 
+def get_replacement_dict_default(can_retrain=True):
+    if can_retrain:
+        return _unsupported_module_dict
+    else:
+        return _unsupported_module_dict_no_retrain
+
+
 class SurgeryModule(torch.nn.Module):
     '''
     wrapper module  for performing surgery on module
