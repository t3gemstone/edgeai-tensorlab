# Copyright (c) OpenMMLab. All rights reserved.
import importlib
import inspect
import logging
from functools import wraps
from typing import Any, Callable, Dict, List, Optional, Sequence, Union

from mmdeploy.utils import get_root_logger

try:
    import torch.multiprocessing as mp
except Exception:
    import multiprocessing as mp


def _get_func_name(func: Callable) -> str:
    """get function name."""
    assert isinstance(func, Callable), f'{func} is not a Callable object.'
    _func_name = None
    if hasattr(func, '__qualname__'):
        _func_name = f'{func.__module__}.{func.__qualname__}'
    elif hasattr(func, '__class__'):
        _func_name = func.__class__
    else:
        _func_name = str(func)
    return _func_name


class PipelineCaller:
    """Classes to record the attribute of each pipeline function."""

    def __init__(self,
                 module_name: str,
                 impl_name: str,
                 func_name: Optional[str] = None,
                 log_level: int = logging.DEBUG,
                 is_multiprocess_available: bool = True) -> None:
        if func_name is not None:
            self._func_name = func_name
        else:
            self._func_name = impl_name
        # Can not save the function directly since multiprocess with spawn mode
        # require all field can be pickled.
        self._module_name = module_name
        self._impl_name = impl_name
        self._is_multiprocess_available = is_multiprocess_available
        self._enable_multiprocess = False
        self._mp_dict = None
        self._mp_async = False
        self._call_id = 0
        self._log_level = log_level
        self._input_hooks: List[Callable] = []
        self._output_hooks: List[Callable] = []

    @property
    def is_multiprocess_available(self) -> bool:
        """check if multiprocess is available for this pipeline."""
        return self._is_multiprocess_available

    @property
    def is_multiprocess(self) -> bool:
        """check if this pipeline is multiprocess."""
        return self._enable_multiprocess

    @property
    def input_hooks(self) -> List[Callable]:
        """get input hooks."""
        return self._input_hooks

    @property
    def output_hooks(self) -> List[Callable]:
        """get output hooks."""
        return self._output_hooks

    def pop_mp_output(self, call_id: int = None) -> Any:
        """pop multiprocess output."""
        assert self._mp_dict is not None, 'mp_dict is None.'
        call_id = self._call_id if call_id is None else call_id
        if call_id not in self._mp_dict:
            get_root_logger().error(
<<<<<<< HEAD
                f'`{self._func_name}` with Call id: {call_id} failed.')
=======
                f'`{self._func_name}` with Call id: {call_id} failed. exit.')
>>>>>>> ea7706cb
            exit(1)
        ret = self._mp_dict[call_id]
        self._mp_dict.pop(call_id)
        return ret

    def __call__(self, *args: Any, **kwargs: Any) -> Any:
        do_multiprocess = self.is_multiprocess_available \
            and self.is_multiprocess\
            and self._mp_dict is not None

        logger = get_root_logger(log_level=self._log_level)
        mp_log_str = 'subprocess' if do_multiprocess else 'main process'
        logger.log(self._log_level,
                   f'Start pipeline {self._func_name} in {mp_log_str}')

        for input_hook in self.input_hooks:
            args, kwargs = input_hook(*args, **kwargs)

        module_name = self._module_name
        impl_name = self._impl_name
        # TODO: find another way to load function
        mod = importlib.import_module(module_name)
        func = getattr(mod, impl_name, None)
        assert func is not None, \
            f'Can not find implementation of {self._func_name}'
        ret = func(*args, **kwargs)
        for output_hook in self.output_hooks:
            ret = output_hook(ret)

        if do_multiprocess:
            self._mp_dict[self._call_id] = ret

        logger.log(self._log_level, f'Finish pipeline {self._func_name}')
        return ret


class PipelineResult:
    """The result of async pipeline."""

    def __init__(self, manager: Any, call_id: int) -> None:
        self._manager = manager
        self._call_id = call_id

    @property
    def call_id(self) -> int:
        return self._call_id

    def get(self) -> Any:
        """get result."""
        return self._manager.get_result_sync(self._call_id)


FUNC_NAME_TYPE = Union[str, Callable]


class PipelineManager:
    """This is a tool to manager all pipeline functions."""

    def __init__(self) -> None:
        self._enable_multiprocess = True
        self._mp_manager = None
        self._callers: Dict[str, PipelineCaller] = dict()
        self._call_id = 0
        self._proc_async: Dict[int, (str, mp.Process)] = dict()

    @property
    def mp_manager(self) -> Optional[mp.Manager]:
        """get multiprocess manager."""
        return self._mp_manager

    def get_caller(self, func_name: FUNC_NAME_TYPE) -> PipelineCaller:
        """get caller of given function."""
        if isinstance(func_name, Callable):
            func_name = _get_func_name(func_name)
        assert func_name in self._callers, \
            f'{func_name} has not been registered.'
        return self._callers[func_name]

    def __set_caller_val(self,
                         val_name: str,
                         val: Any,
                         func_name: Optional[FUNC_NAME_TYPE] = None) -> None:
        """helper to set any caller value."""
        if func_name is None:
            for func_name_ in self._callers:
                setattr(self.get_caller(func_name_), val_name, val)
        else:
            setattr(self.get_caller(func_name), val_name, val)

    def _create_mp_manager(self) -> None:
        """create multiprocess manager if not exists."""
        if self._mp_manager is None:
            self._mp_manager = mp.Manager()

    def _enable_multiprocess_single(self,
                                    val: bool,
                                    func_name: FUNC_NAME_TYPE = None) -> None:
        """implement of enable_multiprocess."""
        pipe_caller = self.get_caller(func_name)
        # check if multiprocess is available for this function
        if not pipe_caller.is_multiprocess_available:
            return
        pipe_caller._enable_multiprocess = val
        if val is True and self.mp_manager is not None:
            pipe_caller._mp_dict = self.mp_manager.dict()
        else:
            pipe_caller._mp_dict = None

    def enable_multiprocess(
        self,
        val: bool,
        func_names: Optional[Union[FUNC_NAME_TYPE,
                                   Sequence[FUNC_NAME_TYPE]]] = None
    ) -> None:
        """enable multiprocess for pipeline function.

        Args:
            val (bool): enable or disable multiprocess.
            func_names (str | List[str]): function names to enable. If
                func_name is None, all registered function will be enabled.
        """
        if val is True:
            self._create_mp_manager()
        if func_names is None:
            for func_name in self._callers:
                self._enable_multiprocess_single(val, func_name=func_name)
        else:
            if isinstance(func_names, str):
                func_names = [func_names]
            for func_name in func_names:
                self._enable_multiprocess_single(val, func_name=func_name)

    def set_mp_async(self,
                     val: bool,
                     func_name: Optional[FUNC_NAME_TYPE] = None) -> None:
        """set multiprocess async of the pipeline function.

        Args:
            val (bool): enable async call.
            func_name (str | None): function name to set. If func_name is
                None, all registered function will be set.
        """
        self.__set_caller_val('_mp_async', val, func_name)

    def set_log_level(
        self,
        level: int,
        func_names: Optional[Union[FUNC_NAME_TYPE,
                                   Sequence[FUNC_NAME_TYPE]]] = None
    ) -> None:
        """set log level of the pipeline function.

        Args:
            level (int): the log level.
            func_names (str | List[str]): function names to set. If func_names
                is None, all registered function will be set.
        """
        if isinstance(func_names, str):
            func_names = [func_names]
        for func_name in func_names:
            self.__set_caller_val('_log_level', level, func_name)

    def get_input_hooks(self, func_name: FUNC_NAME_TYPE):
        """get input hooks of given function name.

        Args:
            func_name (str): function name.
        """
        pipe_caller = self.get_caller(func_name)
        return pipe_caller.input_hooks

    def get_output_hooks(self, func_name: FUNC_NAME_TYPE):
        """get output hooks of given function name.

        Args:
            func_name (str): function name.
        """
        pipe_caller = self.get_caller(func_name)
        return pipe_caller.output_hooks

    def call_function_local(self, func_name: FUNC_NAME_TYPE, *args,
                            **kwargs) -> Any:
        """call pipeline function.

        Args:
            func_name (str): function name to be called.

        Returns:
            Any: The result of call function
        """
        pipe_caller = self.get_caller(func_name)
        pipe_caller._call_id = self._call_id
        self._call_id += 1
        return pipe_caller(*args, **kwargs)

    def call_function_async(self, func_name: FUNC_NAME_TYPE, *args,
                            **kwargs) -> int:
        """call pipeline function.

        Args:
            func_name (str): function name to be called.

        Returns:
            int: Call id of this function
        """
        pipe_caller = self.get_caller(func_name)
        assert pipe_caller.is_multiprocess, \
            f'multiprocess of {func_name} has not been enabled.'

        call_id = self._call_id
        pipe_caller._call_id = call_id
        self._call_id += 1
        proc = mp.Process(target=pipe_caller, args=args, kwargs=kwargs)
        proc.start()
        self._proc_async[call_id] = (func_name, proc)

        return call_id

    def get_result_sync(self, call_id: int):
        """get result of async call."""
        assert call_id in self._proc_async, f'Unknown call id: {call_id}'
        func_name, proc = self._proc_async.pop(call_id)
        proc.join()
        ret = self.get_caller(func_name).pop_mp_output(call_id)

        return ret

    def call_function(self, func_name: FUNC_NAME_TYPE, *args, **kwargs) -> Any:
        """call pipeline function.

        Args:
            func_name (str): function name to be called.

        Returns:
            Any: The result of call function
        """
        pipe_caller = self.get_caller(func_name)

        if self._enable_multiprocess and pipe_caller.is_multiprocess:
            call_id = self.call_function_async(func_name, *args, **kwargs)
            if pipe_caller._mp_async:
                return PipelineResult(self, call_id)
            return self.get_result_sync(call_id)
        else:
            return self.call_function_local(func_name, *args, **kwargs)

    def register_pipeline(self,
                          is_multiprocess_available: bool = True,
                          log_level: int = logging.DEBUG):
        """register the pipeline function."""

        def _register(func):
            assert isinstance(func, Callable), f'{func} is not Callable.'
            func_name_ = _get_func_name(func)

            # save the implementation into the registry module
            impl_name = f'_pipe_{func.__name__}__impl_'
            frame = inspect.stack()[1]
            outer_mod = inspect.getmodule(frame[0])
            mod_name = outer_mod.__name__
            setattr(outer_mod, impl_name, func)

            # create caller
            pipe_caller = PipelineCaller(
                mod_name,
                impl_name,
                func_name=func_name_,
                log_level=log_level,
                is_multiprocess_available=is_multiprocess_available)
            PIPELINE_MANAGER._callers[func_name_] = pipe_caller

            # wrap call
            @wraps(func)
            def _wrap(*args, **kwargs):
                return self.call_function(func_name_, *args, **kwargs)

            return _wrap

        return _register


PIPELINE_MANAGER = PipelineManager()


class no_mp:
    """The context manager used to disable multiprocess."""

    def __init__(self, manager: PipelineManager = PIPELINE_MANAGER) -> None:
        self._manager = manager
        self._old_enable_multiprocess = True

    def __enter__(self):
        self._old_enable_multiprocess = self._manager._enable_multiprocess
        self._manager._enable_multiprocess = False

    def __exit__(self, type, val, tb):
        self._manager._enable_multiprocess = self._old_enable_multiprocess<|MERGE_RESOLUTION|>--- conflicted
+++ resolved
@@ -78,11 +78,7 @@
         call_id = self._call_id if call_id is None else call_id
         if call_id not in self._mp_dict:
             get_root_logger().error(
-<<<<<<< HEAD
-                f'`{self._func_name}` with Call id: {call_id} failed.')
-=======
                 f'`{self._func_name}` with Call id: {call_id} failed. exit.')
->>>>>>> ea7706cb
             exit(1)
         ret = self._mp_dict[call_id]
         self._mp_dict.pop(call_id)
